--- conflicted
+++ resolved
@@ -349,15 +349,9 @@
             return new BlockPolicy<T>(
                 blockAction: null,
                 blockInterval: TimeSpan.FromMilliseconds(options.BlockIntervalMilliseconds),
-<<<<<<< HEAD
-                getMaxBlockBytes: i => i > 0 ? options.MaxBlockBytes : options.MaxGenesisBytes,
-=======
-                difficultyStability: options.DifficultyBoundDivisor,
-                minimumDifficulty: options.MinimumDifficulty,
                 getMaxTransactionsBytes: i => i > 0
                     ? options.MaxTransactionsBytes
                     : options.MaxGenesisTransactionsBytes,
->>>>>>> 964ea424
                 getMaxTransactionsPerBlock: _ => options.MaxTransactionsPerBlock);
         }
 
