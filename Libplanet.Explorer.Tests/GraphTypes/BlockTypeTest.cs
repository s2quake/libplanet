--- conflicted
+++ resolved
@@ -21,24 +21,13 @@
         {
             var privateKey = new PrivateKey();
             var preEval = new BlockContent<NullAction>(
-<<<<<<< HEAD
                 new BlockMetadata(
                     index: 1,
+                    timestamp: DateTimeOffset.UtcNow,
                     publicKey: privateKey.PublicKey,
                     previousHash: new BlockHash(TestUtils.GetRandomBytes(HashDigest<SHA256>.Size)),
                     txHash: null,
                     lastCommit: null)).Propose();
-=======
-                    new BlockMetadata(
-                index: 1,
-                timestamp: DateTimeOffset.UtcNow,
-                publicKey: privateKey.PublicKey,
-                difficulty: 1,
-                totalDifficulty: 1,
-                previousHash: new BlockHash(TestUtils.GetRandomBytes(HashDigest<SHA256>.Size)),
-                txHash: null))
-                .Mine();
->>>>>>> 840974d1
             var stateRootHash =
                 new HashDigest<SHA256>(TestUtils.GetRandomBytes(HashDigest<SHA256>.Size));
             var signature = preEval.Header.MakeSignature(privateKey, stateRootHash);
