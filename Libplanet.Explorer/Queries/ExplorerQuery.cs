--- conflicted
+++ resolved
@@ -24,16 +24,12 @@
             ChainContext = chainContext;
             Field<BlockQuery<T>>("blockQuery", resolve: context => new { });
             Field<TransactionQuery<T>>("transactionQuery", resolve: context => new { });
-<<<<<<< HEAD
-            Field<StateQuery<T>>("stateQuery", resolve: context => new { });
-            Field<VoteQuery<T>>("voteQuery", resolve: context => new { });
-=======
             Field<StateQuery<T>>(
                 "stateQuery",
                 resolve: context => (
                     (IBlockChainStates<T>)chainContext.BlockChain,
                     chainContext.BlockChain.Policy));
->>>>>>> 9f9580f6
+            Field<VoteQuery<T>>("voteQuery", resolve: context => new { });
             Field<NonNullGraphType<NodeStateType<T>>>(
                 "nodeState",
                 resolve: context => chainContext
