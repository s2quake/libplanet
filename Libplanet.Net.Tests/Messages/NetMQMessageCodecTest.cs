--- conflicted
+++ resolved
@@ -90,21 +90,14 @@
                     return new GetBlocksMsg(new[] { genesis.Hash }, 10);
                 case MessageContent.MessageType.GetTxs:
                     return new GetTxsMsg(new[] { transaction.Id });
-<<<<<<< HEAD
-                case Message.MessageType.Blocks:
+                case MessageContent.MessageType.Blocks:
                     return new Libplanet.Net.Messages.BlocksMsg(new[]
                     {
                         BitConverter.GetBytes(2),
                         codec.Encode(genesis.MarshalBlock()),
                         new byte[0],
                     });
-                case Message.MessageType.Tx:
-=======
-                case MessageContent.MessageType.Blocks:
-                    return new Libplanet.Net.Messages.BlocksMsg(
-                        new[] { codec.Encode(genesis.MarshalBlock()) });
                 case MessageContent.MessageType.Tx:
->>>>>>> 880e0861
                     return new Libplanet.Net.Messages.TxMsg(transaction.Serialize(true));
                 case MessageContent.MessageType.FindNeighbors:
                     return new FindNeighborsMsg(privateKey.ToAddress());
@@ -121,14 +114,8 @@
                         0,
                         genesis.Hash,
                         chain.Tip.Index,
-<<<<<<< HEAD
                         chain.Tip.Hash);
-                case Message.MessageType.DifferentVersion:
-=======
-                        chain.Tip.Hash,
-                        chain.Tip.TotalDifficulty);
                 case MessageContent.MessageType.DifferentVersion:
->>>>>>> 880e0861
                     return new DifferentVersionMsg();
                 default:
                     throw new Exception($"Cannot create a message of invalid type {type}");
