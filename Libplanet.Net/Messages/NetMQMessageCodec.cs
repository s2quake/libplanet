--- conflicted
+++ resolved
@@ -176,8 +176,7 @@
                 case Message.MessageType.ChainStatus:
                     return new ChainStatusMsg(dataframes);
                 case Message.MessageType.DifferentVersion:
-<<<<<<< HEAD
-                    return new DifferentVersion();
+                    return new DifferentVersionMsg();
                 case Message.MessageType.ConsensusPropose:
                     return new ConsensusPropose(dataframes);
                 case Message.MessageType.ConsensusVote:
@@ -188,9 +187,6 @@
                     return new HaveMessage(dataframes);
                 case Message.MessageType.WantMessage:
                     return new WantMessage(dataframes);
-=======
-                    return new DifferentVersionMsg();
->>>>>>> 3c562ef8
                 default:
                     throw new InvalidCastException($"Given type {type} is not a valid message.");
             }
