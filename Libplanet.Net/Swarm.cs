#nullable disable
using System;
using System.Collections.Concurrent;
using System.Collections.Generic;
using System.Collections.Immutable;
using System.Linq;
using System.Net;
using System.Runtime.CompilerServices;
using System.Threading;
using System.Threading.Tasks;
using Bencodex;
using Libplanet.Action;
using Libplanet.Blockchain;
using Libplanet.Blockchain.Policies;
using Libplanet.Blocks;
using Libplanet.Crypto;
using Libplanet.Net.Messages;
using Libplanet.Net.Protocols;
using Libplanet.Net.Transports;
using Libplanet.Store;
using Libplanet.Tx;
using Nito.AsyncEx;
using Serilog;

namespace Libplanet.Net
{
    public partial class Swarm<T> : IDisposable
        where T : IAction, new()
    {
        private const int InitialBlockDownloadWindow = 100;
        private static readonly Codec Codec = new Codec();

        private readonly PrivateKey _privateKey;
        private readonly AppProtocolVersion _appProtocolVersion;

        private readonly AsyncLock _runningMutex;

        private readonly ILogger _logger;
        private readonly IStore _store;

        private CancellationTokenSource _workerCancellationTokenSource;
        private CancellationToken _cancellationToken;

        private bool _disposed;

        /// <summary>
        /// Creates a <see cref="Swarm{T}"/>.  This constructor in only itself does not start
        /// any communication with the network.
        /// </summary>
        /// <param name="blockChain">A blockchain to publicize on the network.</param>
        /// <param name="privateKey">A private key to sign messages.  The public part of
        /// this key become a part of its end address for being pointed by peers.</param>
        /// <param name="appProtocolVersion">An app protocol to comply.</param>
        /// <param name="workers">The number of background workers (i.e., threads).</param>
        /// <param name="host">A hostname to be a part of a public endpoint, that peers use when
        /// they connect to this node.  Note that this is not a hostname to listen to;
        /// <see cref="Swarm{T}"/> always listens to 0.0.0.0 &amp; ::/0.</param>
        /// <param name="listenPort">A port number to listen to.</param>
        /// <param name="iceServers">
        /// <a href="https://en.wikipedia.org/wiki/Interactive_Connectivity_Establishment">ICE</a>
        /// servers to use for TURN/STUN.  Purposes to traverse NAT.</param>
        /// <param name="differentAppProtocolVersionEncountered">A delegate called back when this
        /// node encounters a peer with one different from <paramref name="appProtocolVersion"/>,
        /// and their version is signed by a trusted party (i.e.,
        /// <paramref name="trustedAppProtocolVersionSigners"/>).
        /// </param>
        /// <param name="trustedAppProtocolVersionSigners"><see cref="PublicKey"/>s of parties who
        /// signed <see cref="AppProtocolVersion"/>s to trust.  To trust any party, pass
        /// <see langword="null"/>, which is the default.</param>
        /// <param name="options">Options for <see cref="Swarm{T}"/>.</param>
        public Swarm(
            BlockChain<T> blockChain,
            PrivateKey privateKey,
            AppProtocolVersion appProtocolVersion,
            int workers = 100,
            string host = null,
            int? listenPort = null,
            IEnumerable<IceServer> iceServers = null,
            DifferentAppProtocolVersionEncountered differentAppProtocolVersionEncountered = null,
            IEnumerable<PublicKey> trustedAppProtocolVersionSigners = null,
            SwarmOptions options = null)
        {
            BlockChain = blockChain ?? throw new ArgumentNullException(nameof(blockChain));
            _store = BlockChain.Store;
            _privateKey = privateKey ?? throw new ArgumentNullException(nameof(privateKey));
            LastSeenTimestamps =
                new ConcurrentDictionary<BoundPeer, DateTimeOffset>();
            BlockHeaderReceived = new AsyncAutoResetEvent();
            BlockAppended = new AsyncAutoResetEvent();
            BlockReceived = new AsyncAutoResetEvent();

            _runningMutex = new AsyncLock();

            _appProtocolVersion = appProtocolVersion;
            TrustedAppProtocolVersionSigners =
                trustedAppProtocolVersionSigners?.ToImmutableHashSet();

            string loggerId = _privateKey.ToAddress().ToHex();
            _logger = Log
                .ForContext<Swarm<T>>()
                .ForContext("Source", nameof(Swarm<T>))
                .ForContext("SwarmId", loggerId);

            Options = options ?? new SwarmOptions();
            TxCompletion = new TxCompletion<BoundPeer, T>(BlockChain, GetTxsAsync, BroadcastTxs);
            RoutingTable = new RoutingTable(Address, Options.TableSize, Options.BucketSize);

            // FIXME: after the initialization of NetMQTransport is fully converted to asynchronous
            // code, the portion initializing the swarm in Agent.cs in NineChronicles should be
            // fixed. for context, refer to
            // https://github.com/planetarium/libplanet/discussions/2303.
            Transport = NetMQTransport.Create(
                _privateKey,
                _appProtocolVersion,
                TrustedAppProtocolVersionSigners,
                workers,
                host,
                listenPort,
                iceServers ?? new List<IceServer>(),
                differentAppProtocolVersionEncountered,
                Options.MessageTimestampBuffer).ConfigureAwait(false).GetAwaiter().GetResult();
            Transport.ProcessMessageHandler.Register(ProcessMessageHandlerAsync);
            PeerDiscovery = new KademliaProtocol(RoutingTable, Transport, Address);
        }

        internal Swarm(
            BlockChain<T> blockChain,
            PrivateKey privateKey,
            AppProtocolVersion appProtocolVersion,
            RoutingTable routingTable,
            ITransport transport,
            IEnumerable<PublicKey> trustedAppProtocolVersionSigners = null,
            SwarmOptions options = null)
        {
            BlockChain = blockChain ?? throw new ArgumentNullException(nameof(blockChain));
            _store = BlockChain.Store;
            _privateKey = privateKey ?? throw new ArgumentNullException(nameof(privateKey));
            LastSeenTimestamps =
                new ConcurrentDictionary<BoundPeer, DateTimeOffset>();
            BlockHeaderReceived = new AsyncAutoResetEvent();
            BlockAppended = new AsyncAutoResetEvent();
            BlockReceived = new AsyncAutoResetEvent();

            _runningMutex = new AsyncLock();
            _appProtocolVersion = appProtocolVersion;
            TrustedAppProtocolVersionSigners =
                trustedAppProtocolVersionSigners?.ToImmutableHashSet();

            string loggerId = _privateKey.ToAddress().ToHex();
            _logger = Log
                .ForContext<Swarm<T>>()
                .ForContext("Source", nameof(Swarm<T>))
                .ForContext("SwarmId", loggerId);

            Options = options ?? new SwarmOptions();
            TxCompletion = new TxCompletion<BoundPeer, T>(BlockChain, GetTxsAsync, BroadcastTxs);
            RoutingTable = routingTable;
            Transport = transport;
            Transport.ProcessMessageHandler.Register(ProcessMessageHandlerAsync);
            PeerDiscovery = new KademliaProtocol(RoutingTable, Transport, Address);
        }

        ~Swarm()
        {
            // FIXME If possible, we should stop Swarm appropriately here.
            if (Running)
            {
                _logger.Warning(
                    "Swarm is scheduled to destruct, but Transport progress is still running."
                );
            }
        }

        public bool Running => Transport?.Running ?? false;

        public DnsEndPoint EndPoint => AsPeer is BoundPeer boundPeer ? boundPeer.EndPoint : null;

        public Address Address => _privateKey.ToAddress();

        public BoundPeer AsPeer => Transport?.AsPeer;

        /// <summary>
        /// The last time when any message was arrived.
        /// It can be <see langword="null"/> if no message has been arrived yet.
        /// </summary>
        public DateTimeOffset? LastMessageTimestamp =>
            Running ? Transport.LastMessageTimestamp : (DateTimeOffset?)null;

        public IDictionary<BoundPeer, DateTimeOffset> LastSeenTimestamps { get; private set; }

        public IReadOnlyList<BoundPeer> Peers => RoutingTable.Peers;

        /// <summary>
        /// The <see cref="BlockChain{T}"/> instance this <see cref="Swarm{T}"/> instance
        /// synchronizes with.
        /// </summary>
        public BlockChain<T> BlockChain { get; private set; }

        /// <summary>
        /// <see cref="PublicKey"/>s of parties who signed <see cref="AppProtocolVersion"/>s to
        /// trust.  In case of <see langword="null"/>, any parties are trusted.
        /// </summary>
        public IImmutableSet<PublicKey> TrustedAppProtocolVersionSigners { get; }

        /// <summary>
        /// The application protocol version to comply.
        /// </summary>
        public AppProtocolVersion AppProtocolVersion => _appProtocolVersion;

        internal RoutingTable RoutingTable { get; }

        internal IProtocol PeerDiscovery { get; }

        internal ITransport Transport { get; private set; }

        internal TxCompletion<BoundPeer, T> TxCompletion { get; }

        internal AsyncAutoResetEvent TxReceived => TxCompletion?.TxReceived;

        internal AsyncAutoResetEvent BlockHeaderReceived { get; }

        internal AsyncAutoResetEvent BlockReceived { get; }

        // FIXME: Should have a unit test.
        internal AsyncAutoResetEvent BlockAppended { get; }

        // FIXME: We need some sort of configuration method for it.
        internal int FindNextHashesChunkSize { get; set; } = 500;

        internal AsyncAutoResetEvent BlockDownloadStarted { get; } = new AsyncAutoResetEvent();

        internal SwarmOptions Options { get; }

        /// <summary>
        /// Waits until this <see cref="Swarm{T}"/> instance gets started to run.
        /// </summary>
        /// <seealso cref="ITransport.WaitForRunningAsync()"/>
        /// <returns>A <see cref="Task"/> completed when <see cref="ITransport.Running"/>
        /// property becomes <see langword="true"/>.</returns>
        public Task WaitForRunningAsync() => Transport?.WaitForRunningAsync();

        public void Dispose()
        {
            if (!_disposed)
            {
                _workerCancellationTokenSource?.Cancel();
                TxCompletion?.Dispose();
                Transport?.Dispose();
                _workerCancellationTokenSource?.Dispose();
                _disposed = true;
            }
        }

        public async Task StopAsync(
            CancellationToken cancellationToken = default
        )
        {
            await StopAsync(TimeSpan.FromSeconds(1), cancellationToken);
        }

        public async Task StopAsync(
            TimeSpan waitFor,
            CancellationToken cancellationToken = default
        )
        {
            _logger.Debug("Stopping watching " + nameof(BlockChain) + " for tip changes...");
            BlockChain.TipChanged -= OnBlockChainTipChanged;

            _logger.Debug($"Stopping {nameof(Swarm<T>)}...");
            using (await _runningMutex.LockAsync())
            {
                await Transport.StopAsync(waitFor, cancellationToken);
            }

            BlockDemandTable = new BlockDemandTable<T>(Options.BlockDemandLifespan);
            BlockCandidateTable = new BlockCandidateTable<T>();
            _logger.Debug($"{nameof(Swarm<T>)} stopped.");
        }

        /// <summary>
        /// Starts to periodically synchronize the <see cref="BlockChain"/>.
        /// </summary>
        /// <param name="cancellationToken">
        /// A cancellation token used to propagate notification that this
        /// operation should be canceled.
        /// </param>
        /// <returns>An awaitable task without value.</returns>
        /// <exception cref="SwarmException">Thrown when this <see cref="Swarm{T}"/> instance is
        /// already <see cref="Running"/>.</exception>
        /// <remarks>If the <see cref="BlockChain"/> has no blocks at all or there are long behind
        /// blocks to caught in the network this method could lead to unexpected behaviors, because
        /// this tries to render <em>all</em> actions in the behind blocks so that there are
        /// a lot of calls to methods of <see cref="BlockChain{T}.Renderers"/> in a short
        /// period of time.  This can lead a game startup slow.  If you want to omit rendering of
        /// these actions in the behind blocks use
        /// <see cref="PreloadAsync(IProgress{PreloadState}, bool, CancellationToken)"/>
        /// method too.</remarks>
        public async Task StartAsync(CancellationToken cancellationToken = default)
        {
            await StartAsync(
                Options.TimeoutOptions.DialTimeout,
                Options.BlockBroadcastInterval,
                Options.TxBroadcastInterval,
                cancellationToken);
        }

        /// <summary>
        /// Starts to periodically synchronize the <see cref="BlockChain"/>.
        /// </summary>
        /// <param name="dialTimeout">
        /// When the <see cref="Swarm{T}"/> tries to dial each peer in <see cref="Peers"/>,
        /// the dial-up is cancelled after this timeout, and it tries another peer.
        /// If <see langword="null"/> is given it never gives up dial-ups.
        /// </param>
        /// <param name="broadcastBlockInterval">Time interval between each broadcast of
        /// chain tip.</param>
        /// <param name="broadcastTxInterval">Time interval between each broadcast of staged
        /// transactions.</param>
        /// <param name="cancellationToken">
        /// A cancellation token used to propagate notification that this
        /// operation should be canceled.
        /// </param>
        /// <returns>An awaitable task without value.</returns>
        /// <exception cref="SwarmException">Thrown when this <see cref="Swarm{T}"/> instance is
        /// already <see cref="Running"/>.</exception>
        /// <remarks>If the <see cref="BlockChain"/> has no blocks at all or there are long behind
        /// blocks to caught in the network this method could lead to unexpected behaviors, because
        /// this tries to render <em>all</em> actions in the behind blocks so that there are
        /// a lot of calls to methods of <see cref="BlockChain{T}.Renderers"/> in a short
        /// period of time.  This can lead a game startup slow.  If you want to omit rendering of
        /// these actions in the behind blocks use
        /// <see cref="PreloadAsync(IProgress{PreloadState}, bool, CancellationToken)"/>
        /// method too.</remarks>
        public async Task StartAsync(
            TimeSpan dialTimeout,
            TimeSpan broadcastBlockInterval,
            TimeSpan broadcastTxInterval,
            CancellationToken cancellationToken = default)
        {
            var tasks = new List<Task>();
            _workerCancellationTokenSource = new CancellationTokenSource();
            _cancellationToken = CancellationTokenSource.CreateLinkedTokenSource(
                    _workerCancellationTokenSource.Token, cancellationToken
                ).Token;
            BlockDemandTable = new BlockDemandTable<T>(Options.BlockDemandLifespan);
            BlockCandidateTable = new BlockCandidateTable<T>();
            if (Transport.Running)
            {
                throw new SwarmException("Swarm is already running.");
            }

            _logger.Debug("Starting swarm...");
            _logger.Debug("Peer information : {Peer}", AsPeer);

            _logger.Debug("Watching the " + nameof(BlockChain) + " for tip changes...");
            BlockChain.TipChanged += OnBlockChainTipChanged;

            try
            {
                tasks.Add(
                    RefreshTableAsync(
                        Options.RefreshPeriod,
                        Options.RefreshLifespan,
                        _cancellationToken));
                tasks.Add(RebuildConnectionAsync(TimeSpan.FromMinutes(30), _cancellationToken));
                tasks.Add(Transport.StartAsync(_cancellationToken));
                tasks.Add(BroadcastBlockAsync(broadcastBlockInterval, _cancellationToken));
                tasks.Add(BroadcastTxAsync(broadcastTxInterval, _cancellationToken));
                tasks.Add(FillBlocksAsync(_cancellationToken));
                tasks.Add(ConsumeBlockCandidates(_cancellationToken));
                tasks.Add(
                    PollBlocksAsync(
                        dialTimeout,
                        Options.TipLifespan,
                        Options.MaximumPollPeers,
                        _cancellationToken
                    )
                );
                if (Options.StaticPeers.Any())
                {
                    tasks.Add(
                        MaintainStaticPeerAsync(
                            Options.StaticPeersMaintainPeriod,
                            _cancellationToken));
                }

                _logger.Debug("Swarm started.");

                await await Task.WhenAny(tasks);
            }
            catch (OperationCanceledException e)
            {
                _logger.Warning(e, $"{nameof(StartAsync)}() is canceled.");
                throw;
            }
            catch (Exception e)
            {
                _logger.Error(
                    e,
                    $"An unexpected exception occurred during {nameof(StartAsync)}()."
                );
                throw;
            }
        }

        /// <summary>
        /// Join to the peer-to-peer network using seed peers.
        /// </summary>
        /// <param name="cancellationToken">A cancellation token used to propagate notification
        /// that this operation should be canceled.</param>
        /// <returns>An awaitable task without value.</returns>
        /// <exception cref="SwarmException">Thrown when this <see cref="Swarm{T}"/> instance is
        /// not <see cref="Running"/>.</exception>
        public async Task BootstrapAsync(CancellationToken cancellationToken = default)
        {
            await BootstrapAsync(
                seedPeers: Options.BootstrapOptions.SeedPeers,
                dialTimeout: Options.BootstrapOptions.DialTimeout,
                searchDepth: Options.BootstrapOptions.SearchDepth,
                cancellationToken: cancellationToken);
        }

        /// <summary>
        /// Join to the peer-to-peer network using seed peers.
        /// </summary>
        /// <param name="seedPeers">List of seed peers.</param>
        /// <param name="dialTimeout">Timeout for connecting to peers.</param>
        /// <param name="searchDepth">Maximum recursion depth when finding neighbors of
        /// current <see cref="BoundPeer"/> from seed peers.</param>
        /// <param name="cancellationToken">A cancellation token used to propagate notification
        /// that this operation should be canceled.</param>
        /// <returns>An awaitable task without value.</returns>
        /// <exception cref="SwarmException">Thrown when this <see cref="Swarm{T}"/> instance is
        /// not <see cref="Running"/>.</exception>
        public async Task BootstrapAsync(
            IEnumerable<BoundPeer> seedPeers,
            TimeSpan? dialTimeout,
            int searchDepth,
            CancellationToken cancellationToken = default)
        {
            if (seedPeers is null)
            {
                throw new ArgumentNullException(nameof(seedPeers));
            }

            IReadOnlyList<BoundPeer> peersBeforeBootstrap = RoutingTable.Peers;

            if (Options.StaticPeers.Any())
            {
                await AddPeersAsync(Options.StaticPeers, dialTimeout, cancellationToken);
            }

            await PeerDiscovery.BootstrapAsync(
                seedPeers,
                dialTimeout,
                searchDepth,
                cancellationToken);

            if (!Transport.Running)
            {
                // Mark added peers as stale if bootstrap is called before transport is running
                // FIXME: Peers added before bootstrap might be updated.
                foreach (BoundPeer peer in RoutingTable.Peers.Except(peersBeforeBootstrap))
                {
                    RoutingTable.AddPeer(peer, DateTimeOffset.MinValue);
                }
            }
        }

        /// <summary>
        /// Broadcasts the given block to peers.
        /// <para>The message is immediately broadcasted, and it is done if the same block has
        /// already been broadcasted before.</para>
        /// </summary>
        /// <param name="block">The block to broadcast to peers.</param>
        /// <remarks>It does not have to be called manually, because <see cref="Swarm{T}"/> in
        /// itself watches <see cref="BlockChain"/> for <see cref="BlockChain{T}.Tip"/> changes and
        /// immediately broadcasts updates if anything changes.</remarks>
        public void BroadcastBlock(Block<T> block)
        {
            BroadcastBlock(null, block);
        }

        public void BroadcastTxs(IEnumerable<Transaction<T>> txs)
        {
            BroadcastTxs(null, txs);
        }

        /// <summary>
        /// Gets the <see cref="PeerChainState"/> of the connected <see cref="Peers"/>.
        /// </summary>
        /// <param name="dialTimeout">
        /// When the <see cref="Swarm{T}"/> tries to dial each peer in <see cref="Peers"/>,
        /// the dial-up is cancelled after this timeout, and it tries another peer.
        /// If <see langword="null"/> is given it never gives up dial-ups.
        /// </param>
        /// <param name="cancellationToken">
        /// A cancellation token used to propagate notification that this
        /// operation should be canceled.
        /// </param>
        /// <returns><see cref="PeerChainState"/> of the connected <see cref="Peers"/>.</returns>
        public async Task<IEnumerable<PeerChainState>> GetPeerChainStateAsync(
            TimeSpan? dialTimeout,
            CancellationToken cancellationToken
        )
        {
            // FIXME: It would be better if it returns IAsyncEnumerable<PeerChainState> instead.
            return (await DialExistingPeers(dialTimeout, int.MaxValue, cancellationToken))
                .Select(pp =>
                    new PeerChainState(
                        pp.Item1,
                        pp.Item2?.TipIndex ?? -1,
                        pp.Item2?.TotalDifficulty ?? -1));
        }

        /// <summary>
        /// Preemptively downloads blocks from registered <see cref="BoundPeer"/>s.
        /// </summary>
        /// <param name="progress">
        /// An instance that receives progress updates for block downloads.
        /// </param>
        /// <param name="render">
        /// The value indicates whether to render blocks and actions while preloading.</param>
        /// <param name="cancellationToken">
        /// A cancellation token used to propagate notification that this
        /// operation should be canceled.
        /// </param>
        /// <returns>
        /// A task without value.
        /// You only can <c>await</c> until the method is completed.
        /// </returns>
        /// <remarks>This does not render downloaded <see cref="IAction"/>s, but fills states only.
        /// </remarks>
        /// <exception cref="AggregateException">Thrown when the given the block downloading is
        /// failed.</exception>
        public async Task PreloadAsync(
            IProgress<PreloadState> progress = null,
            bool render = false,
            CancellationToken cancellationToken = default)
        {
            await PreloadAsync(
                Options.PreloadOptions.DialTimeout,
                Options.PreloadOptions.TipDeltaThreshold,
                progress,
                render,
                cancellationToken);
        }

        /// <summary>
        /// Preemptively downloads blocks from registered <see cref="BoundPeer"/>s.
        /// </summary>
        /// <param name="dialTimeout">
        /// When the <see cref="Swarm{T}"/> tries to dial each peer in <see cref="Peers"/>,
        /// the dial-up is cancelled after this timeout, and it tries another peer.
        /// If <see langword="null"/> is given it never gives up dial-ups.
        /// </param>
        /// <param name="tipDeltaThreshold">The threshold of the difference between the topmost tip
        /// among peers and the local tip.  If the local tip is still behind the topmost tip among
        /// peers by more than this threshold after a preloading is once done, the preloading
        /// is repeated.</param>
        /// <param name="progress">
        /// An instance that receives progress updates for block downloads.
        /// </param>
        /// <param name="render">
        /// The value indicates whether to render blocks and actions while preloading.</param>
        /// <param name="cancellationToken">
        /// A cancellation token used to propagate notification that this
        /// operation should be canceled.
        /// </param>
        /// <returns>
        /// A task without value.
        /// You only can <c>await</c> until the method is completed.
        /// </returns>
        /// <remarks>This does not render downloaded <see cref="IAction"/>s, but fills states only.
        /// </remarks>
        /// <exception cref="AggregateException">Thrown when the given the block downloading is
        /// failed.</exception>
        public async Task PreloadAsync(
            TimeSpan? dialTimeout,
            long tipDeltaThreshold,
            IProgress<PreloadState> progress = null,
            bool render = false,
            CancellationToken cancellationToken = default)
        {
            using CancellationTokenRegistration ctr = cancellationToken.Register(() =>
                _logger.Information("Preloading is requested to be cancelled.")
            );

            _logger.Debug(
                "Tip before preloading: #{TipIndex} {TipHash}",
                BlockChain.Tip.Index,
                BlockChain.Tip.Hash
            );

            // FIXME: Currently `IProgress<PreloadState>` can be rewinded to the previous stage
            // as it starts from the first stage when it's still not close enough to the topmost
            // tip in the network.
            for (int i = 0; !cancellationToken.IsCancellationRequested; i++)
            {
                _logger.Information(
                    "Fetching excerpts from {PeersCount} peers...",
                    Peers.Count);
                var peersWithExcerpts = await GetPeersWithExcerpts(
                    dialTimeout, int.MaxValue, cancellationToken);

                if (!peersWithExcerpts.Any())
                {
                    _logger.Information("There are no appropriate peers for preloading.");
                    break;
                }
                else
                {
                    _logger.Information(
                        "Fetched {PeersWithExcerptsCount} excerpts from {PeersCount} peers.",
                        peersWithExcerpts.Count,
                        Peers.Count);
                }

                Block<T> localTip = BlockChain.Tip;
                IBlockExcerpt topmostTip = peersWithExcerpts
                    .Select(pair => pair.Item2)
                    .Greatest(tip => tip.Index);
                if (topmostTip.Index - (i > 0 ? tipDeltaThreshold : 0L) <= localTip.Index)
                {
                    const string msg =
                        "As the local tip (#{LocalTipIndex} {LocalTipHash}) is close enough to " +
                        "the topmost tip in the network (#{TopmostTipIndex} {TopmostTipHash}), " +
                        "preloading is no longer needed.";
                    _logger.Information(
                        msg,
                        localTip.Index,
                        localTip.Hash,
                        topmostTip.Index,
                        topmostTip.Hash
                    );
                    break;
                }
                else
                {
                    const string msg =
                        "As the local tip (#{LocalTipIndex} {LocalTipHash}) is still not close " +
                        "enough to the topmost tip in the network " +
                        "(#{TopmostTipIndex} {TopmostTipHash}), preload one more time...";
                    _logger.Information(
                        msg,
                        localTip.Index,
                        localTip.Hash,
                        topmostTip.Index,
                        topmostTip.Hash
                    );
                }

                _logger.Information("Preloading (trial #{Trial}) started...", i + 1);
                BlockChain<T> workspace = BlockChain.Fork(localTip.Hash, inheritRenderers: false);
                var renderSwap = await CompleteBlocksAsync(
                    peersWithExcerpts,
                    workspace,
                    progress,
                    render: render,
                    cancellationToken: cancellationToken);
                renderSwap();
            }

            cancellationToken.ThrowIfCancellationRequested();
        }

        /// <summary>
        /// Use <see cref="FindNeighborsMsg"/> messages to to find a <see cref="BoundPeer"/> with
        /// <see cref="Address"/> of <paramref name="target"/>.
        /// </summary>
        /// <param name="target">The <see cref="Address"/> to find.</param>
        /// <param name="depth">Target depth of recursive operation. If -1 is given,
        /// will recursive until the closest <see cref="BoundPeer"/> to the
        /// <paramref name="target"/> is found.</param>
        /// <param name="timeout">
        /// <see cref="TimeSpan"/> for waiting reply of <see cref="FindNeighborsMsg"/>.
        /// If <see langword="null"/> is given, <see cref="TimeoutException"/> will not be thrown.
        /// </param>
        /// <param name="cancellationToken">A cancellation token used to propagate notification
        /// that this operation should be canceled.</param>
        /// <returns>
        /// A <see cref="BoundPeer"/> with <see cref="Address"/> of <paramref name="target"/>.
        /// Returns <see langword="null"/> if the peer with address does not exist.
        /// </returns>
        public async Task<BoundPeer> FindSpecificPeerAsync(
            Address target,
            int depth = 3,
            TimeSpan? timeout = null,
            CancellationToken cancellationToken = default)
        {
            KademliaProtocol kademliaProtocol = (KademliaProtocol)PeerDiscovery;
            return await kademliaProtocol.FindSpecificPeerAsync(
                target,
                depth,
                timeout,
                cancellationToken);
        }

        /// <summary>
        /// Validates all <see cref="BoundPeer"/>s in the routing table by sending a simple message.
        /// </summary>
        /// <param name="timeout">Timeout for this operation. If it is set to
        /// <see langword="null"/>, wait infinitely until the requested operation is finished.
        /// </param>
        /// <param name="cancellationToken">A cancellation token used to propagate notification
        /// that this operation should be canceled.</param>
        /// <returns>An awaitable task without value.</returns>
        public async Task CheckAllPeersAsync(
            TimeSpan? timeout = null,
            CancellationToken cancellationToken = default)
        {
            using CancellationTokenSource cts = CancellationTokenSource
                .CreateLinkedTokenSource(cancellationToken, _cancellationToken);
            cancellationToken = cts.Token;

            KademliaProtocol kademliaProtocol = (KademliaProtocol)PeerDiscovery;
            await kademliaProtocol.CheckAllPeersAsync(timeout, cancellationToken);
        }

        /// <summary>
        /// Adds <paramref name="peers"/> to routing table by sending a simple message.
        /// </summary>
        /// <param name="peers">A list of peers to add.</param>
        /// <param name="timeout">Timeout for this operation. If it is set to
        /// <see langword="null"/>, wait infinitely until the requested operation is finished.
        /// </param>
        /// <param name="cancellationToken">A cancellation token used to propagate notification
        /// that this operation should be canceled.</param>
        /// <returns>An awaitable task without value.</returns>
        public async Task AddPeersAsync(
            IEnumerable<BoundPeer> peers,
            TimeSpan? timeout,
            CancellationToken cancellationToken = default)
        {
            if (Transport is null)
            {
                throw new ArgumentNullException(nameof(Transport));
            }

            if (cancellationToken == default)
            {
                cancellationToken = _cancellationToken;
            }

            await PeerDiscovery.AddPeersAsync(peers, timeout, cancellationToken);
        }

        // FIXME: This would be better if it's merged with GetDemandBlockHashes
        internal async IAsyncEnumerable<Tuple<long, BlockHash>> GetBlockHashes(
            BoundPeer peer,
            BlockLocator locator,
            BlockHash? stop,
            TimeSpan? timeout = null,
            (int, int)? logSessionIds = null,
            [EnumeratorCancellation] CancellationToken cancellationToken = default
        )
        {
            var sessionRandom = new System.Random();
            int logSessionId = logSessionIds is (int i, _) ? i : sessionRandom.Next();
            int subSessionId = logSessionIds is (_, int j) ? j : sessionRandom.Next();
            var request = new GetBlockHashesMsg(locator, stop);

            TimeSpan transportTimeout = timeout is { } t
                && t > Options.TimeoutOptions.GetBlockHashesTimeout
                    ? t
                    : Options.TimeoutOptions.GetBlockHashesTimeout;
            const string sendMsg =
                "{SessionId}/{SubSessionId}: Sending a {MessageType} " +
                "message with locator [{LocatorHead}, ...] (stop: {Stop})...";
            _logger.Debug(
                sendMsg,
                logSessionId,
                subSessionId,
                nameof(Messages.GetBlockHashesMsg),
                locator.FirstOrDefault(),
                stop);
<<<<<<< HEAD
            Message parsedMessage;
            try
            {
                parsedMessage = await Transport.SendMessageAsync(
                    peer,
                    request,
                    timeout: transportTimeout,
                    cancellationToken: cancellationToken
                );
            }
            catch (CommunicationFailException e) when (e.InnerException is TimeoutException)
            {
                yield break;
            }
=======
            Message parsedMessage = await Transport.SendMessageAsync(
                peer,
                request,
                timeout: transportTimeout,
                cancellationToken: cancellationToken
            ).ConfigureAwait(false);
>>>>>>> c17e0ac6

            if (parsedMessage is BlockHashesMsg blockHashes)
            {
                if (blockHashes.StartIndex is long idx)
                {
                    BlockHash[] hashes = blockHashes.Hashes.ToArray();
                    const string msg =
                        "{SessionId}/{SubSessionId}: Received a " +
                        nameof(Messages.BlockHashesMsg) +
                        " message with an offset index {OffsetIndex} (total {Length} hashes).";
                    _logger.Debug(msg, logSessionId, subSessionId, idx, hashes.LongLength);
                    foreach (BlockHash hash in hashes)
                    {
                        yield return new Tuple<long, BlockHash>(idx, hash);
                        idx++;
                    }
                }
                else
                {
                    const string msg =
                        "{SessionId}/{SubSessionId}: Received a " +
                        nameof(Messages.BlockHashesMsg) +
                        " message, but it has zero hashes.";
                    _logger.Debug(msg, logSessionId, subSessionId);
                }

                yield break;
            }

            string errorMessage =
                $"The response of {nameof(GetBlockHashes)} is expected to be " +
                $"{nameof(BlockHashesMsg)}, not {parsedMessage.GetType().Name}: {parsedMessage}";
            throw new InvalidMessageException(errorMessage, parsedMessage);
        }

        internal async IAsyncEnumerable<Block<T>> GetBlocksAsync(
            BoundPeer peer,
            IEnumerable<BlockHash> blockHashes,
            [EnumeratorCancellation] CancellationToken cancellationToken
        )
        {
            var blockHashesAsArray = blockHashes as BlockHash[] ?? blockHashes.ToArray();
            _logger.Debug(
                "Try to download {BlockHashes} block(s) from {Peer}...",
                blockHashesAsArray.Length,
                peer
            );

            var request = new GetBlocksMsg(blockHashesAsArray);
            int hashCount = blockHashesAsArray.Count();

            if (hashCount < 1)
            {
                yield break;
            }

            TimeSpan blockRecvTimeout = Options.TimeoutOptions.GetBlocksBaseTimeout
                + Options.TimeoutOptions.GetBlocksPerBlockHashTimeout.Multiply(hashCount);
            if (blockRecvTimeout > Options.TimeoutOptions.MaxTimeout)
            {
                blockRecvTimeout = Options.TimeoutOptions.MaxTimeout;
            }

<<<<<<< HEAD
            IEnumerable<Message> replies;
            try
            {
                replies = await Transport.SendMessageAsync(
                    peer,
                    request,
                    blockRecvTimeout,
                    ((hashCount - 1) / request.ChunkSize) + 1,
                    false,
                    cancellationToken
                );
            }
            catch (CommunicationFailException e) when (e.InnerException is TimeoutException)
            {
                yield break;
            }
=======
            IEnumerable<Message> replies = await Transport.SendMessageAsync(
                peer,
                request,
                blockRecvTimeout,
                ((hashCount - 1) / request.ChunkSize) + 1,
                false,
                cancellationToken
            ).ConfigureAwait(false);
>>>>>>> c17e0ac6

            _logger.Debug("Received replies from {Peer}.", peer);
            int count = 0;

            foreach (Message message in replies)
            {
                cancellationToken.ThrowIfCancellationRequested();

                if (message is BlocksMsg blockMessage)
                {
                    IList<byte[]> payloads = blockMessage.Payloads;
                    _logger.Debug(
                        "Received {Number} blocks from {Peer}.",
                        payloads.Count,
                        message.Remote);
                    foreach (byte[] payload in payloads)
                    {
                        cancellationToken.ThrowIfCancellationRequested();
                        Block<T> block = BlockMarshaler.UnmarshalBlock<T>(
                            (Bencodex.Types.Dictionary)Codec.Decode(payload)
                        );

                        yield return block;
                        count++;
                    }
                }
                else
                {
                    string errorMessage =
                        $"Expected a {nameof(Blocks)} message as a response of " +
                        $"the {nameof(GetBlocksMsg)} message, but got a {message.GetType().Name} " +
                        $"message instead: {message}";
                    throw new InvalidMessageException(errorMessage, message);
                }
            }

            _logger.Debug("Downloaded {Blocks} block(s) from {Peer}.", count, peer);
        }

        internal async IAsyncEnumerable<Transaction<T>> GetTxsAsync(
            BoundPeer peer,
            IEnumerable<TxId> txIds,
            [EnumeratorCancellation] CancellationToken cancellationToken)
        {
            var txIdsAsArray = txIds as TxId[] ?? txIds.ToArray();
            var request = new GetTxsMsg(txIdsAsArray);
            int txCount = txIdsAsArray.Count();

            _logger.Debug("Required tx count: {Count}.", txCount);

            var txRecvTimeout = Options.TimeoutOptions.GetTxsBaseTimeout
                + Options.TimeoutOptions.GetTxsPerTxIdTimeout.Multiply(txCount);
            if (txRecvTimeout > Options.TimeoutOptions.MaxTimeout)
            {
                txRecvTimeout = Options.TimeoutOptions.MaxTimeout;
            }

<<<<<<< HEAD
            IEnumerable<Message> replies;
            try
            {
                replies = await Transport.SendMessageAsync(
                    peer,
                    request,
                    txRecvTimeout,
                    txCount,
                    true,
                    cancellationToken
                );
            }
            catch (CommunicationFailException e) when (e.InnerException is TimeoutException)
            {
                yield break;
            }
=======
            IEnumerable<Message> replies = await Transport.SendMessageAsync(
                peer,
                request,
                txRecvTimeout,
                txCount,
                true,
                cancellationToken
            ).ConfigureAwait(false);
>>>>>>> c17e0ac6

            foreach (Message message in replies)
            {
                if (message is Messages.TxMsg parsed)
                {
                    Transaction<T> tx = Transaction<T>.Deserialize(parsed.Payload);
                    yield return tx;
                }
                else
                {
                    string errorMessage =
                        $"Expected {nameof(Tx)} messages as response of " +
                        $"the {nameof(GetTxsMsg)} message, but got a {message.GetType().Name} " +
                        $"message instead: {message}";
                    throw new InvalidMessageException(errorMessage, message);
                }
            }
        }

        internal async IAsyncEnumerable<(long, BlockHash)> GetDemandBlockHashes(
            BlockChain<T> blockChain,
            IList<(BoundPeer, IBlockExcerpt)> peersWithExcerpts,
            IProgress<PreloadState> progress,
            [EnumeratorCancellation] CancellationToken cancellationToken
        )
        {
            BlockLocator locator = blockChain.GetBlockLocator(Options.BranchpointThreshold);
            int peersCount = peersWithExcerpts.Count;
            var exceptions = new List<Exception>();
            IComparer<IBlockExcerpt> canonComparer = BlockChain.Policy.CanonicalChainComparer;
            foreach ((BoundPeer peer, IBlockExcerpt excerpt) in peersWithExcerpts)
            {
                long peerIndex = excerpt.Index;
                long branchingIndex = -1;
                BlockHash branchingBlock = default;

                if (!IsBlockNeeded(excerpt))
                {
                    _logger.Verbose(
                        "Skip peer {Peer} because its block excerpt is not needed.",
                        Peers);
                    continue;
                }

                long totalBlockHashesToDownload = -1;
                var pairsToYield = new List<Tuple<long, BlockHash>>();
                Exception error = null;
                try
                {
                    var downloaded = new List<BlockHash>();
                    int previousDownloadedCount = -1;
                    int stagnant = 0;
                    const int stagnationLimit = 3;
                    do
                    {
                        if (previousDownloadedCount == downloaded.Count &&
                            ++stagnant > stagnationLimit)
                        {
                            const string stagnationMessage =
                                "Stagnation limit of {StagnationLimit} reached while " +
                                "fetching hashes from {Peer}. Continuing operation with " +
                                "{DownloadCount} hashes downloaded so far.";
                            _logger.Information(
                                stagnationMessage,
                                stagnationLimit,
                                peer,
                                downloaded.Count);
                            break;
                        }

                        previousDownloadedCount = downloaded.Count;

                        // FIXME: First value of totalBlocksToDownload is -1.
                        _logger.Verbose(
                            "Request block hashes to {Peer} (height: {PeerHeight}) using " +
                            "locator [{LocatorHead}, ...] ({CurrentIndex}/{EstimatedTotalCount})",
                            peer,
                            peerIndex,
                            locator.FirstOrDefault(),
                            downloaded.Count,
                            totalBlockHashesToDownload
                        );

                        List<Tuple<long, BlockHash>> blockHashes =
                            await GetBlockHashes(
                                peer: peer,
                                locator: locator,
                                stop: null,
                                timeout: null,
                                logSessionIds: null,
                                cancellationToken: cancellationToken)
                                .ToListAsync(cancellationToken);

                        if (branchingIndex == -1 &&
                            blockHashes.FirstOrDefault() is { } t)
                        {
                            t.Deconstruct(out branchingIndex, out branchingBlock);
                            totalBlockHashesToDownload = peerIndex - branchingIndex;
                        }

                        foreach (Tuple<long, BlockHash> pair in blockHashes)
                        {
                            pair.Deconstruct(out long dlIndex, out BlockHash dlHash);
                            _logger.Verbose(
                                "Received a block hash from {Peer}: #{BlockIndex} {BlockHash}",
                                peer,
                                dlIndex,
                                dlHash
                            );

                            if (downloaded.Contains(dlHash) || dlHash.Equals(branchingBlock))
                            {
                                continue;
                            }

                            downloaded.Add(dlHash);

                            // As C# disallows to yield return inside try-catch block,
                            // we need to work around the limitation by having this buffer.
                            pairsToYield.Add(pair);
                            progress?.Report(
                                new BlockHashDownloadState
                                {
                                    EstimatedTotalBlockHashCount = Math.Max(
                                        totalBlockHashesToDownload,
                                        downloaded.Count),
                                    ReceivedBlockHashCount = downloaded.Count,
                                    SourcePeer = peer,
                                }
                            );
                        }

                        locator = new BlockLocator(
                            idx =>
                            {
                                long arg = idx;
                                if (idx < 0)
                                {
                                    idx = branchingIndex + downloaded.Count + 1 + idx;
                                }

                                if (idx <= branchingIndex)
                                {
                                    return blockChain.Store.IndexBlockHash(blockChain.Id, idx);
                                }

                                int relIdx = (int)(idx - branchingIndex - 1);

                                try
                                {
                                    return downloaded[relIdx];
                                }
                                catch (ArgumentOutOfRangeException e)
                                {
                                    const string msg =
                                        "Failed to look up a block hash by its index {Index} " +
                                        "(branching index: {BranchingIndex}; " +
                                        "downloaded: {Downloaded}).";
                                    _logger.Error(e, msg, arg, branchingIndex, downloaded.Count);
                                    return null;
                                }
                            },
                            hash =>
                            {
                                Block<T> block = blockChain.Store.GetBlock<T>(hash);
                                return block is { } b
                                    ? b.Index
                                    : branchingIndex + 1 + downloaded.IndexOf(hash);
                            });
                    }
                    while (downloaded.Count < totalBlockHashesToDownload);
                }
                catch (Exception e)
                {
                    error = e;
                }

                foreach (Tuple<long, BlockHash> pair in pairsToYield)
                {
                    yield return pair.ToValueTuple();
                }

                if (error is null)
                {
                    yield break;
                }
                else
                {
                    const string message =
                        "Failed to fetch demand block hashes from {Peer}; " +
                        "retry with another peer...\n";
                    _logger.Debug(error, message, peer, error);
                    exceptions.Add(error);
                }
            }

            BoundPeer[] peers = peersWithExcerpts.Select(p => p.Item1).ToArray();
            _logger.Warning(
                "Failed to fetch demand block hashes from peers: {Peers}",
                peers);
            throw new AggregateException(
                "Failed to fetch demand block hashes from peers: " +
                string.Join(", ", peers.Select(p => p.ToString())),
                exceptions);
        }

        private void BroadcastBlock(Address? except, Block<T> block)
        {
            _logger.Debug("Trying to broadcast blocks...");
            var message = new BlockHeaderMsg(BlockChain.Genesis.Hash, block.Header);
            BroadcastMessage(except, message);
            _logger.Debug("Block broadcasting complete.");
        }

        private void BroadcastTxs(BoundPeer except, IEnumerable<Transaction<T>> txs)
        {
            List<TxId> txIds = txs.Select(tx => tx.Id).ToList();
            _logger.Debug("Broadcasting {TxIdCount} txIds...", txIds.Count);
            BroadcastTxIds(except?.Address, txIds);
        }

        private void BroadcastMessage(Address? except, Message message)
        {
            Transport.BroadcastMessage(
                RoutingTable.PeersToBroadcast(except, Options.MinimumBroadcastTarget),
                message);
        }

        /// <summary>
        /// Gets <see cref="IBlockExcerpt"/>es from randomly selected <see cref="BoundPeer"/>s
        /// from <see cref="Peers"/> with each <see cref="IBlockExcerpt"/> tied to
        /// its originating <see cref="BoundPeer"/>.
        /// </summary>
        /// <param name="dialTimeout">Timeout for each dialing operation to
        /// a <see cref="BoundPeer"/> in <see cref="Peers"/>.  Not having a timeout limit
        /// is equivalent to setting this value to <see langword="null"/>.</param>
        /// <param name="maxPeersToDial">Maximum number of <see cref="BoundPeer"/>s to dial.</param>
        /// <param name="cancellationToken">A cancellation token used to propagate notification
        /// that this operation should be canceled.</param>
        /// <returns>An awaitable task with a <see cref="List{T}"/> of tuples
        /// of <see cref="BoundPeer"/> and <see cref="IBlockExcerpt"/> ordered by
        /// the <see cref="IBlockPolicy{T}.CanonicalChainComparer"/> given by
        /// <see cref="BlockChain{T}.Policy"/> in descending order.</returns>
        private async Task<List<(BoundPeer, IBlockExcerpt)>> GetPeersWithExcerpts(
            TimeSpan? dialTimeout,
            int maxPeersToDial,
            CancellationToken cancellationToken)
        {
            Block<T> tip = BlockChain.Tip;
            BlockHash genesisHash = BlockChain.Genesis.Hash;
            IComparer<IBlockExcerpt> canonComparer = BlockChain.Policy.CanonicalChainComparer;
            return (await DialExistingPeers(dialTimeout, maxPeersToDial, cancellationToken))
                .Where(
                    pair => pair.Item2 is { } chainStatus &&
                        genesisHash.Equals(chainStatus.GenesisHash) &&
                        canonComparer.Compare(chainStatus, tip) > 0)
                .Select(pair => (pair.Item1, (IBlockExcerpt)pair.Item2))
                .OrderByDescending(pair => pair.Item2, canonComparer)
                .ToList();
        }

        /// <summary>
        /// Gets <see cref="ChainStatusMsg"/>es from randomly selected <see cref="BoundPeer"/>s
        /// from <see cref="Peers"/> with each <see cref="ChainStatusMsg"/> tied to
        /// its originating <see cref="BoundPeer"/>.
        /// </summary>
        /// <param name="dialTimeout">Timeout for each dialing operation to
        /// a <see cref="BoundPeer"/> in <see cref="Peers"/>.  Not having a timeout limit
        /// is equivalent to setting this value to <see langword="null"/>.</param>
        /// <param name="maxPeersToDial">Maximum number of <see cref="BoundPeer"/>s to dial.</param>
        /// <param name="cancellationToken">A cancellation token used to propagate notification
        /// that this operation should be canceled.</param>
        /// <returns>An awaitable task with an <see cref="Array"/> of tuples
        /// of <see cref="BoundPeer"/> and <see cref="ChainStatusMsg"/> where
        /// <see cref="ChainStatusMsg"/> can be <see langword="null"/> if dialing fails for
        /// a selected <see cref="BoundPeer"/>.</returns>
        private Task<(BoundPeer, ChainStatusMsg)[]> DialExistingPeers(
            TimeSpan? dialTimeout,
            int maxPeersToDial,
            CancellationToken cancellationToken)
        {
            // FIXME: It would be better if it returns IAsyncEnumerable<(BoundPeer, ChainStatus)>
            // instead.
            void LogException(BoundPeer peer, Task<Message> task)
            {
                switch (task.Exception?.InnerException)
                {
                    case CommunicationFailException cfe:
                        _logger.Debug(
                            cfe,
                            "Failed to dail {Peer}.",
                            peer);
                        break;
                    case Exception e:
                        string msg =
                            "An unexpected exception occurred while dialing " +
                            "({Peer}).";
                        _logger.Error(e, msg, peer);
                        break;
                    default:
                        break;
                }
            }

            var rnd = new System.Random();
            IEnumerable<Task<(BoundPeer, ChainStatusMsg)>> tasks = Peers.OrderBy(_ => rnd.Next())
                .Take(maxPeersToDial)
                .Select(
                    peer => Transport.SendMessageAsync(
                        peer,
                        new GetChainStatusMsg(),
                        dialTimeout,
                        cancellationToken
                    ).ContinueWith<(BoundPeer, ChainStatusMsg)>(
                        task =>
                        {
                            if (task.IsFaulted || task.IsCanceled ||
                                !(task.Result is ChainStatusMsg chainStatus))
                            {
                                // Log and mark to skip
                                LogException(peer, task);
                                return (peer, null);
                            }
                            else
                            {
                                return (peer, chainStatus);
                            }
                        },
                        cancellationToken
                    )
                );

            return Task.WhenAll(tasks).ContinueWith(
                task =>
                {
                    if (task.IsFaulted)
                    {
                        throw task.Exception;
                    }

                    return task.Result.ToArray();
                },
                cancellationToken
            );
        }

        private async Task BroadcastBlockAsync(
            TimeSpan broadcastBlockInterval,
            CancellationToken cancellationToken)
        {
            const string fname = nameof(BroadcastBlockAsync);
            while (!cancellationToken.IsCancellationRequested)
            {
                try
                {
                    await Task.Delay(broadcastBlockInterval, cancellationToken);
                    if (BlockChain.Tip is { } tip)
                    {
                        BroadcastBlock(tip);
                    }
                }
                catch (OperationCanceledException e)
                {
                    _logger.Warning(e, $"{fname}() is canceled.");
                    throw;
                }
                catch (Exception e)
                {
                    _logger.Error(
                        e,
                        $"An unexpected exception occurred during {fname}()."
                    );
                }
            }
        }

        private async Task BroadcastTxAsync(
            TimeSpan broadcastTxInterval,
            CancellationToken cancellationToken)
        {
            while (!cancellationToken.IsCancellationRequested)
            {
                try
                {
                    await Task.Delay(broadcastTxInterval, cancellationToken);

                    await Task.Run(
                        () =>
                        {
                            List<TxId> txIds = BlockChain
                                .GetStagedTransactionIds()
                                .ToList();

                            if (txIds.Any())
                            {
                                _logger.Debug(
                                    "Broadcasting {TxCount} staged transactions...",
                                    txIds.Count);
                                BroadcastTxIds(null, txIds);
                            }
                        }, cancellationToken);
                }
                catch (OperationCanceledException e)
                {
                    _logger.Warning(e, $"{nameof(BroadcastTxAsync)}() is canceled.");
                    throw;
                }
                catch (Exception e)
                {
                    _logger.Error(
                        e,
                        $"An unexpected exception occurred during {nameof(BroadcastTxAsync)}()."
                    );
                }
            }
        }

        private void BroadcastTxIds(Address? except, IEnumerable<TxId> txIds)
        {
            var message = new TxIdsMsg(txIds);
            BroadcastMessage(except, message);
        }

        /// <summary>
        /// Checks if the corresponding <see cref="Block{T}"/> to a given
        /// <see cref="IBlockExcerpt"/> is needed for <see cref="BlockChain"/>.
        /// </summary>
        /// <param name="target">The <see cref="IBlockExcerpt"/> to compare to the current
        /// <see cref="BlockChain{T}.Tip"/> of <see cref="BlockChain"/>.</param>
        /// <returns><see langword="true"/> if the corresponding <see cref="Block{T}"/> to
        /// <paramref name="target"/> is needed, otherwise, <see langword="false"/>.</returns>
        private bool IsBlockNeeded(IBlockExcerpt target)
        {
            IComparer<IBlockExcerpt> canonComparer = BlockChain.Policy.CanonicalChainComparer;
            return canonComparer.Compare(target, BlockChain.Tip) > 0;
        }

        private async Task RefreshTableAsync(
            TimeSpan period,
            TimeSpan maxAge,
            CancellationToken cancellationToken)
        {
            while (!cancellationToken.IsCancellationRequested)
            {
                try
                {
                    await PeerDiscovery.RefreshTableAsync(maxAge, cancellationToken);
                    await PeerDiscovery.CheckReplacementCacheAsync(cancellationToken);
                    await Task.Delay(period, cancellationToken);
                }
                catch (OperationCanceledException e)
                {
                    _logger.Warning(e, $"{nameof(RefreshTableAsync)}() is cancelled.");
                    throw;
                }
                catch (Exception e)
                {
                    var msg = "Unexpected exception occurred during " +
                              $"{nameof(RefreshTableAsync)}(): {{0}}";
                    _logger.Warning(e, msg, e);
                }
            }
        }

        private async Task RebuildConnectionAsync(
            TimeSpan period,
            CancellationToken cancellationToken)
        {
            while (!cancellationToken.IsCancellationRequested)
            {
                try
                {
                    await Task.Delay(period, cancellationToken);
                    await PeerDiscovery.RebuildConnectionAsync(
                        Kademlia.MaxDepth,
                        cancellationToken);
                }
                catch (OperationCanceledException e)
                {
                    _logger.Warning(e, $"{nameof(RebuildConnectionAsync)}() is cancelled.");
                    throw;
                }
                catch (Exception e)
                {
                    var msg = "Unexpected exception occurred during " +
                              $"{nameof(RebuildConnectionAsync)}(): {{0}}";
                    _logger.Warning(e, msg, e);
                }
            }
        }

        private async Task MaintainStaticPeerAsync(
            TimeSpan period,
            CancellationToken cancellationToken)
        {
            TimeSpan timeout = TimeSpan.FromSeconds(3);
            while (!cancellationToken.IsCancellationRequested)
            {
                var tasks = Options.StaticPeers
                    .Where(peer => !RoutingTable.Contains(peer))
                    .Select(async peer =>
                    {
                        try
                        {
                            await AddPeersAsync(new[] { peer }, timeout, cancellationToken);
                        }
                        catch (TimeoutException)
                        {
                        }
                    });
                await Task.WhenAll(tasks);
                await Task.Delay(period, cancellationToken);
            }
        }
    }
}<|MERGE_RESOLUTION|>--- conflicted
+++ resolved
@@ -774,7 +774,7 @@
                 nameof(Messages.GetBlockHashesMsg),
                 locator.FirstOrDefault(),
                 stop);
-<<<<<<< HEAD
+
             Message parsedMessage;
             try
             {
@@ -783,20 +783,12 @@
                     request,
                     timeout: transportTimeout,
                     cancellationToken: cancellationToken
-                );
+                ).ConfigureAwait(false);
             }
             catch (CommunicationFailException e) when (e.InnerException is TimeoutException)
             {
                 yield break;
             }
-=======
-            Message parsedMessage = await Transport.SendMessageAsync(
-                peer,
-                request,
-                timeout: transportTimeout,
-                cancellationToken: cancellationToken
-            ).ConfigureAwait(false);
->>>>>>> c17e0ac6
 
             if (parsedMessage is BlockHashesMsg blockHashes)
             {
@@ -860,7 +852,6 @@
                 blockRecvTimeout = Options.TimeoutOptions.MaxTimeout;
             }
 
-<<<<<<< HEAD
             IEnumerable<Message> replies;
             try
             {
@@ -871,22 +862,12 @@
                     ((hashCount - 1) / request.ChunkSize) + 1,
                     false,
                     cancellationToken
-                );
+                ).ConfigureAwait(false);
             }
             catch (CommunicationFailException e) when (e.InnerException is TimeoutException)
             {
                 yield break;
             }
-=======
-            IEnumerable<Message> replies = await Transport.SendMessageAsync(
-                peer,
-                request,
-                blockRecvTimeout,
-                ((hashCount - 1) / request.ChunkSize) + 1,
-                false,
-                cancellationToken
-            ).ConfigureAwait(false);
->>>>>>> c17e0ac6
 
             _logger.Debug("Received replies from {Peer}.", peer);
             int count = 0;
@@ -944,7 +925,6 @@
                 txRecvTimeout = Options.TimeoutOptions.MaxTimeout;
             }
 
-<<<<<<< HEAD
             IEnumerable<Message> replies;
             try
             {
@@ -955,22 +935,12 @@
                     txCount,
                     true,
                     cancellationToken
-                );
+                ).ConfigureAwait(false);
             }
             catch (CommunicationFailException e) when (e.InnerException is TimeoutException)
             {
                 yield break;
             }
-=======
-            IEnumerable<Message> replies = await Transport.SendMessageAsync(
-                peer,
-                request,
-                txRecvTimeout,
-                txCount,
-                true,
-                cancellationToken
-            ).ConfigureAwait(false);
->>>>>>> c17e0ac6
 
             foreach (Message message in replies)
             {
