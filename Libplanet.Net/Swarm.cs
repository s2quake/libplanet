--- conflicted
+++ resolved
@@ -108,7 +108,6 @@
 
             Options = options ?? new SwarmOptions();
             TxCompletion = new TxCompletion<BoundPeer, T>(BlockChain, GetTxsAsync, BroadcastTxs);
-
             RoutingTable = new RoutingTable(Address, Options.TableSize, Options.BucketSize);
             Transport = InitializeTransport(
                 workers,
@@ -1147,7 +1146,6 @@
             MessageSigner = _privateKey,
             MessageTimestampBuffer = Options.MessageTimestampBuffer,
             TrustedAppProtocolVersionSigners = TrustedAppProtocolVersionSigners,
-            Type = Options.Type,
         };
 
         private ITransport InitializeTransport(
@@ -1157,7 +1155,6 @@
             IEnumerable<IceServer> iceServers,
             DifferentAppProtocolVersionEncountered differentAppProtocolVersionEncountered)
         {
-<<<<<<< HEAD
             var param = new InitTransport.TransportParam
             {
                 Workers = workers,
@@ -1169,21 +1166,8 @@
                 MessageSigner = _privateKey,
                 MessageTimestampBuffer = Options.MessageTimestampBuffer,
                 TrustedAppProtocolVersionSigners = TrustedAppProtocolVersionSigners,
-                Type = Options.Type,
             };
             return InitTransport.Init(param);
-=======
-            return new NetMQTransport(
-                _privateKey,
-                _appProtocolVersion,
-                TrustedAppProtocolVersionSigners,
-                workers,
-                host,
-                listenPort,
-                iceServers ?? new IceServer[0],
-                differentAppProtocolVersionEncountered,
-                Options.MessageTimestampBuffer);
->>>>>>> 61e1a22e
         }
 
         private void BroadcastBlock(Address? except, Block<T> block)
