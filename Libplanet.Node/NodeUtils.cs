--- conflicted
+++ resolved
@@ -64,22 +64,13 @@
             PrivateKey privateKey,
             IBlockPolicy<T> blockPolicy)
         {
-<<<<<<< HEAD
-            return new BlockContent<T>(new BlockMetadata()
-                {
-                    PublicKey = privateKey.PublicKey,
-                })
-                .Propose()
-=======
             return new BlockContent<T>(new BlockMetadata(
                 index: 0,
                 publicKey: privateKey.PublicKey,
-                difficulty: 0,
-                totalDifficulty: 0,
                 previousHash: null,
-                txHash: null))
-                .Mine()
->>>>>>> 63759858
+                txHash: null,
+                lastCommit: null))
+                .Propose()
                 .Evaluate(
                     privateKey: privateKey,
                     blockAction: blockPolicy.BlockAction,
