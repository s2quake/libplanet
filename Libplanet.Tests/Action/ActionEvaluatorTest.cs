--- conflicted
+++ resolved
@@ -480,7 +480,6 @@
             // have to be updated, since the order may change due to different PreEvaluationHash.
             expectations = new[]
             {
-<<<<<<< HEAD
                 (2, 0, new[] { "A", "B", "C", null, "RecordRehearsal:False" }, _txFx.Address3),
                 (0, 0, new[] { "A,D", "B", "C", null, "RecordRehearsal:False" }, _txFx.Address1),
                 (
@@ -489,11 +488,6 @@
                     new[] { "A,D", "B", "C", "E", "RecordRehearsal:False" },
                     _txFx.Address2
                 ),
-=======
-                (1, 0, new[] { "A", "B", "C", "E", null }, _txFx.Address2),
-                (0, 0, new[] { "A,D", "B", "C", "E", null }, _txFx.Address1),
-                (2, 0, new[] { "A,D", "B", "C", "E", "RecordRehearsal:False" }, _txFx.Address3),
->>>>>>> 494a9ed2
             };
             Assert.Equal(expectations.Length, evals.Length);
             foreach (var (expect, eval) in expectations.Zip(evals, (x, y) => (x, y)))
