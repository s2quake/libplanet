using System;
using System.Collections.Generic;
using System.Collections.Immutable;
using System.Linq;
using Bencodex.Types;
using Libplanet.Action;
using Libplanet.Blockchain;
using Libplanet.Blockchain.Policies;
using Libplanet.Blocks;
using Libplanet.Consensus;
using Libplanet.Crypto;
using Libplanet.Tests.Common.Action;
using Libplanet.Tests.Store;
using Libplanet.Tx;
using Xunit;
using static Libplanet.Tests.TestUtils;
using Random = System.Random;

namespace Libplanet.Tests.Blockchain
{
    public partial class BlockChainTest
    {
        [Fact]
        public void ProposeBlock()
        {
            Func<long, long> getMaxTransactionsBytes = _blockChain.Policy.GetMaxTransactionsBytes;
            Assert.Equal(1, _blockChain.Count);
            AssertBencodexEqual((Text)$"{GenesisMiner.ToAddress()}", _blockChain.GetState(default));

            var minerA = new PrivateKey();
            Block<DumbAction> block = _blockChain.ProposeBlock(minerA);
            _blockChain.Append(block);
            Assert.True(_blockChain.ContainsBlock(block.Hash));
            Assert.Equal(2, _blockChain.Count);
            Assert.True(
                block.MarshalBlock().EncodingLength <= getMaxTransactionsBytes(block.Index));
            AssertBencodexEqual(
                (Text)$"{GenesisMiner.ToAddress()},{minerA.ToAddress()}",
                _blockChain.GetState(default)
            );

            var minerB = new PrivateKey();
            Block<DumbAction> anotherBlock = _blockChain.ProposeBlock(
                minerB,
                lastCommit: CreateLastCommit(_blockChain.Tip.Hash, _blockChain.Tip.Index, 0));
            _blockChain.Append(anotherBlock);
            Assert.True(_blockChain.ContainsBlock(anotherBlock.Hash));
            Assert.Equal(3, _blockChain.Count);
            Assert.True(
                anotherBlock.MarshalBlock().EncodingLength <=
                    getMaxTransactionsBytes(anotherBlock.Index));
            AssertBencodexEqual(
                (Text)$"{GenesisMiner.ToAddress()},{minerA.ToAddress()},{minerB.ToAddress()}",
                _blockChain.GetState(default)
            );

            Block<DumbAction> block3 = _blockChain.ProposeBlock(
                new PrivateKey(),
                lastCommit: CreateLastCommit(_blockChain.Tip.Hash, _blockChain.Tip.Index, 0));
            Assert.False(_blockChain.ContainsBlock(block3.Hash));
            Assert.Equal(3, _blockChain.Count);
            Assert.True(
                block3.MarshalBlock().EncodingLength <= getMaxTransactionsBytes(block3.Index));
            AssertBencodexEqual(
                (Text)$"{GenesisMiner.ToAddress()},{minerA.ToAddress()},{minerB.ToAddress()}",
                _blockChain.GetState(default)
            );

            // Tests if ProposeBlock() method automatically fits the number of transactions
            // according to the right size.
            DumbAction[] manyActions =
                Enumerable.Repeat(new DumbAction(default, "_"), 200).ToArray();
            PrivateKey signer = null;
            int nonce = 0;
            for (int i = 0; i < 100; i++)
            {
                if (i % 25 == 0)
                {
                    nonce = 0;
                    signer = new PrivateKey();
                }

                Transaction<DumbAction> heavyTx = _fx.MakeTransaction(
                    manyActions,
                    nonce: nonce,
                    privateKey: signer);
                _blockChain.StageTransaction(heavyTx);
            }

            Block<DumbAction> block4 = _blockChain.ProposeBlock(
                new PrivateKey(),
                lastCommit: CreateLastCommit(_blockChain.Tip.Hash, _blockChain.Tip.Index, 0));
            Assert.False(_blockChain.ContainsBlock(block4.Hash));
            _logger.Debug(
                $"{nameof(block4)}: {0} bytes",
                block4.MarshalBlock().EncodingLength
            );
            _logger.Debug(
                $"{nameof(getMaxTransactionsBytes)}({nameof(block4)}.{nameof(block4.Index)}) = {0}",
                getMaxTransactionsBytes(block4.Index)
            );
            Assert.True(
                block4.MarshalBlock().EncodingLength <= getMaxTransactionsBytes(block4.Index));
            Assert.Equal(3, block4.Transactions.Count());
            AssertBencodexEqual(
                (Text)$"{GenesisMiner.ToAddress()},{minerA.ToAddress()},{minerB.ToAddress()}",
                _blockChain.GetState(default)
            );
        }

        [Fact]
<<<<<<< HEAD
        public void ProposeBlockWithTxBatchSize()
        {
            List<PrivateKey> privateKeys = Enumerable.Range(0, 3)
                .Select(_ => new PrivateKey()).ToList();
            Assert.Equal(1, _blockChain.Count);
            _blockChain.MakeTransaction(privateKeys[0], new DumbAction[0]);
            _blockChain.MakeTransaction(privateKeys[0], new DumbAction[0]);
            _blockChain.MakeTransaction(privateKeys[0], new DumbAction[0]);
            _blockChain.MakeTransaction(privateKeys[1], new DumbAction[0]);
            _blockChain.MakeTransaction(privateKeys[1], new DumbAction[0]);
            _blockChain.MakeTransaction(privateKeys[2], new DumbAction[0]);

            Block<DumbAction> block = _blockChain.ProposeBlock(
                privateKeys[0], maxTransactions: 1);
            _blockChain.Append(block);
            Assert.Single(block.Transactions);
            Assert.Equal(5, _blockChain.GetStagedTransactionIds().Count);

            Block<DumbAction> block2 = _blockChain.ProposeBlock(
                privateKeys[1],
                DateTimeOffset.UtcNow,
                maxTransactions: 2,
                lastCommit: CreateLastCommit(_blockChain.Tip.Hash, _blockChain.Tip.Index, 0));
            _blockChain.Append(block2);
            Assert.Equal(2, block2.Transactions.Count());
            Assert.Equal(3, _blockChain.GetStagedTransactionIds().Count);

            Block<DumbAction> block3 = _blockChain.ProposeBlock(
                privateKeys[2],
                maxTransactions: 4,
                lastCommit: CreateLastCommit(_blockChain.Tip.Hash, _blockChain.Tip.Index, 0));
            Assert.Equal(3, block3.Transactions.Count());
            Assert.Equal(3, _blockChain.GetStagedTransactionIds().Count);
            _blockChain.Append(block3);
            Assert.Equal(0, _blockChain.GetStagedTransactionIds().Count);
        }

        [Fact]
        public void ProposeBlockWithInsufficientTxs()
        {
            // Tests if ProposeBlock() method will throw an exception if less than the minimum
            // transactions are present
            Assert.Throws<OperationCanceledException>(
                () => _blockChainMinTx.ProposeBlock(new PrivateKey()));
        }

        [Fact]
        public void ProposeBlockWithPendingTxs()
=======
        public async Task MineBlockWithPendingTxs()
>>>>>>> 9dc5036a
        {
            var keys = new[] { new PrivateKey(), new PrivateKey(), new PrivateKey() };
            var keyA = new PrivateKey();
            var keyB = new PrivateKey();
            var keyC = new PrivateKey();
            var keyD = new PrivateKey();
            var keyE = new PrivateKey();
            var addrA = keyA.ToAddress();
            var addrB = keyB.ToAddress();
            var addrC = keyC.ToAddress();
            var addrD = keyD.ToAddress();
            var addrE = keyE.ToAddress();

            var txs = new[]
            {
                Transaction<DumbAction>.Create(
                    0,
                    keys[0],
                    _blockChain.Genesis.Hash,
                    new[] { new DumbAction(addrA, "1a"), new DumbAction(addrB, "1b") }
                ),
                Transaction<DumbAction>.Create(
                    1,
                    keys[0],
                    _blockChain.Genesis.Hash,
                    new[] { new DumbAction(addrC, "2a"), new DumbAction(addrD, "2b") }
                ),

                // pending txs1
                Transaction<DumbAction>.Create(
                    1,
                    keys[1],
                    _blockChain.Genesis.Hash,
                    new[] { new DumbAction(addrE, "3a"), new DumbAction(addrA, "3b") }
                ),
                Transaction<DumbAction>.Create(
                    2,
                    keys[1],
                    _blockChain.Genesis.Hash,
                    new[] { new DumbAction(addrB, "4a"), new DumbAction(addrC, "4b") }
                ),

                // pending txs2
                Transaction<DumbAction>.Create(
                    0,
                    keys[2],
                    _blockChain.Genesis.Hash,
                    new[] { new DumbAction(addrD, "5a"), new DumbAction(addrE, "5b") }
                ),
                Transaction<DumbAction>.Create(
                    2,
                    keys[2],
                    _blockChain.Genesis.Hash,
                    new[] { new DumbAction(addrA, "6a"), new DumbAction(addrB, "6b") }
                ),
            };

            StageTransactions(txs);

            Assert.Null(_blockChain.GetState(addrA));
            Assert.Null(_blockChain.GetState(addrB));
            Assert.Null(_blockChain.GetState(addrC));
            Assert.Null(_blockChain.GetState(addrD));
            Assert.Null(_blockChain.GetState(addrE));

            foreach (Transaction<DumbAction> tx in txs)
            {
                Assert.Null(_blockChain.GetTxExecution(_blockChain.Genesis.Hash, tx.Id));
            }

            Block<DumbAction> block = _blockChain.ProposeBlock(keyA);
            _blockChain.Append(block);

            Assert.True(_blockChain.ContainsBlock(block.Hash));
            Assert.Contains(txs[0], block.Transactions);
            Assert.Contains(txs[1], block.Transactions);
            Assert.DoesNotContain(txs[2], block.Transactions);
            Assert.DoesNotContain(txs[3], block.Transactions);
            Assert.Contains(txs[4], block.Transactions);
            Assert.DoesNotContain(txs[5], block.Transactions);
            IImmutableSet<TxId> txIds = _blockChain.GetStagedTransactionIds();
            Assert.Contains(txs[2].Id, txIds);
            Assert.Contains(txs[3].Id, txIds);

            Assert.Equal(new Integer(1), _blockChain.GetState(addrA));
            Assert.Equal(new Text("1b"), _blockChain.GetState(addrB));
            Assert.Equal(new Text("2a"), _blockChain.GetState(addrC));
            Assert.IsType<Text>(_blockChain.GetState(addrD));
            Assert.Equal(
                new HashSet<string> { "2b", "5a" },
                ((string)(Text)_blockChain.GetState(addrD)).Split(new[] { ',' }).ToHashSet()
            );
            Assert.Equal(new Text("5b"), _blockChain.GetState(addrE));

            foreach (Transaction<DumbAction> tx in new[] { txs[0], txs[1], txs[4] })
            {
                TxExecution txx = _blockChain.GetTxExecution(block.Hash, tx.Id);
                _logger.Debug(
                    nameof(_blockChain.GetTxExecution) + "({Hash}, {Id}) = {TxExecution}",
                    block.Hash,
                    tx.Id,
                    txx
                );
                Assert.IsType<TxSuccess>(txx);
                Assert.Equal(block.Hash, txx.BlockHash);
                Assert.Equal(tx.Id, txx.TxId);
                Assert.Null(_blockChain.GetTxExecution(_blockChain.Genesis.Hash, tx.Id));
            }
        }

        [Fact]
        public void ProposeBlockWithPolicyViolationTx()
        {
            var validKey = new PrivateKey();
            var invalidKey = new PrivateKey();

            TxPolicyViolationException IsSignerValid(
                BlockChain<DumbAction> chain, Transaction<DumbAction> tx)
            {
                var validAddress = validKey.PublicKey.ToAddress();
                return tx.Signer.Equals(validAddress)
                    ? null
                    : new TxPolicyViolationException("invalid signer", tx.Id);
            }

            var policy = new BlockPolicy<DumbAction>(validateNextBlockTx: IsSignerValid);
            using (var fx = new MemoryStoreFixture())
            {
                var blockChain = new BlockChain<DumbAction>(
                    policy,
                    new VolatileStagePolicy<DumbAction>(),
                    fx.Store,
                    fx.StateStore,
                    fx.GenesisBlock);

                var validTx = blockChain.MakeTransaction(validKey, new DumbAction[] { });
                var invalidTx = blockChain.MakeTransaction(invalidKey, new DumbAction[] { });

                var miner = new PrivateKey();
                var block = blockChain.ProposeBlock(miner);
                blockChain.Append(block);

                var txs = block.Transactions.ToHashSet();

                Assert.Contains(validTx, txs);
                Assert.DoesNotContain(invalidTx, txs);

                Assert.Empty(blockChain.GetStagedTransactionIds());
            }
        }

<<<<<<< HEAD
        [Theory]
        [InlineData(3)]
        [InlineData(2)]
        [InlineData(1)]
        public void ProposeBlockWithReverseNonces(int maxTxs)
=======
        [Fact]
        public async Task MineBlockWithReverseNonces()
>>>>>>> 9dc5036a
        {
            var key = new PrivateKey();
            var txs = new[]
            {
                Transaction<DumbAction>.Create(
                    2,
                    key,
                    _blockChain.Genesis.Hash,
                    new DumbAction[0]
                ),
                Transaction<DumbAction>.Create(
                    1,
                    key,
                    _blockChain.Genesis.Hash,
                    new DumbAction[0]
                ),
                Transaction<DumbAction>.Create(
                    0,
                    key,
                    _blockChain.Genesis.Hash,
                    new DumbAction[0]
                ),
            };
            StageTransactions(txs);
<<<<<<< HEAD
            Block<DumbAction> block = _blockChain.ProposeBlock(
                new PrivateKey(),
                maxTransactions: maxTxs);
            Assert.Equal(maxTxs, block.Transactions.Count());
=======
            Block<DumbAction> block = await _blockChain.MineBlock(new PrivateKey());
            Assert.Equal(txs.Length, block.Transactions.Count());
>>>>>>> 9dc5036a
        }

        [Fact]
        public void ProposeBlockWithLowerNonces()
        {
            var key = new PrivateKey();
            StageTransactions(
                new[]
                {
                    Transaction<DumbAction>.Create(
                        0,
                        key,
                        _blockChain.Genesis.Hash,
                        new DumbAction[0]
                    ),
                }
            );
            _blockChain.Append(_blockChain.ProposeBlock(new PrivateKey()));

            // Trying to propose with lower nonce (0) than expected.
            StageTransactions(
                new[]
                {
                    Transaction<DumbAction>.Create(
                        0,
                        key,
                        _blockChain.Genesis.Hash,
                        new DumbAction[0]
                    ),
                }
            );
            Block<DumbAction> block = _blockChain.ProposeBlock(
                new PrivateKey(),
                lastCommit: CreateLastCommit(_blockChain.Tip.Hash, _blockChain.Tip.Index, 0));
            _blockChain.Append(block);

            Assert.Empty(block.Transactions);
            Assert.Empty(_blockChain.ListStagedTransactions());
            Assert.Empty(_blockChain.StagePolicy.Iterate(_blockChain, filtered: true));
            Assert.Single(_blockChain.StagePolicy.Iterate(_blockChain, filtered: false));
        }

        [Fact]
        public void ProposeBlockWithBlockAction()
        {
            var privateKey1 = new PrivateKey();
            var address1 = privateKey1.ToAddress();

            var privateKey2 = new PrivateKey();
            var address2 = privateKey2.ToAddress();

            var blockAction = new DumbAction(address1, "foo");
            BlockPolicy<DumbAction> policy = new BlockPolicy<DumbAction>(
                blockAction, getValidatorSet: _ => TestUtils.ValidatorSet);

            var blockChain = new BlockChain<DumbAction>(
                policy,
                new VolatileStagePolicy<DumbAction>(),
                _fx.Store,
                _fx.StateStore,
                _fx.GenesisBlock);

            blockChain.MakeTransaction(privateKey2, new[] { new DumbAction(address2, "baz") });
            blockChain.Append(blockChain.ProposeBlock(
                privateKey1,
                lastCommit: CreateLastCommit(_blockChain.Tip.Hash, _blockChain.Tip.Index, 0)));

            var state1 = blockChain.GetState(address1);
            var state2 = blockChain.GetState(address2);

            Assert.Equal(0, blockChain.GetNextTxNonce(address1));
            Assert.Equal(1, blockChain.GetNextTxNonce(address2));
            Assert.Equal((Text)"foo", state1);
            Assert.Equal((Text)"baz", state2);

            blockChain.MakeTransaction(privateKey1, new[] { new DumbAction(address1, "bar") });
            blockChain.Append(blockChain.ProposeBlock(
                privateKey1,
                lastCommit: CreateLastCommit(_blockChain.Tip.Hash, _blockChain.Tip.Index, 0)));

            state1 = blockChain.GetState(address1);
            state2 = blockChain.GetState(address2);

            Assert.Equal(1, blockChain.GetNextTxNonce(address1));
            Assert.Equal(1, blockChain.GetNextTxNonce(address2));
            Assert.Equal((Text)"foo,bar,foo", state1);
            Assert.Equal((Text)"baz", state2);
        }

        [Fact]
<<<<<<< HEAD
        public void ProposeBlockWithMaxTransactions()
        {
            Assert.Equal(1, _blockChain.Count);

            const int numKeys = 3;
            const int redundancy = 16;
            const int maxTransactions = 16;

            Random random = new Random();
            List<PrivateKey> privateKeys = Enumerable.Range(0, numKeys)
                .Select(_ => new PrivateKey()).ToList();
            List<PrivateKey> shuffledKeysWithRedundancy = Enumerable.Range(0, numKeys)
                .Select(_ => redundancy)
                .SelectMany(
                    (int count, int index) => Enumerable.Range(0, count).Select(_ => index))
                .OrderBy(_ => random.Next())
                .Select(index => privateKeys[index]).ToList();

            foreach (var key in shuffledKeysWithRedundancy)
            {
                _blockChain.MakeTransaction(key, new DumbAction[0]);
            }

            Assert.True(
                _blockChain.Policy.GetMaxTransactionsPerBlock(_blockChain.Count) > maxTransactions
            );

            // These assume there will be enough time to propose as many transactions as
            // possible.
            Block<DumbAction> block;
            block = _blockChain.ProposeBlock(new PrivateKey());
            Assert.True(block.Transactions.Count > maxTransactions);
            block = _blockChain.ProposeBlock(new PrivateKey(), maxTransactions: maxTransactions);
            Assert.Equal(block.Transactions.Count, maxTransactions);
        }

        [Fact]
        public void ProposeBlockWithMaxTransactionsPerSigner()
        {
            Assert.Equal(1, _blockChain.Count);

            const int numKeys = 3;
            const int redundancy = 16;
            const int maxTransactions = 16;
            const int maxTransactionsPerSigner = 4;

            Random random = new Random();
            List<PrivateKey> privateKeys = Enumerable.Range(0, numKeys)
                .Select(_ => new PrivateKey()).ToList();
            List<PrivateKey> shuffledKeysWithRedundancy = Enumerable.Range(0, numKeys)
                .Select(_ => redundancy)
                .SelectMany(
                    (int count, int index) => Enumerable.Range(0, count).Select(_ => index))
                .OrderBy(_ => random.Next())
                .Select(index => privateKeys[index]).ToList();

            foreach (var key in shuffledKeysWithRedundancy)
            {
                _blockChain.MakeTransaction(key, new DumbAction[0]);
            }

            Assert.True(
                _blockChain.Policy.GetMaxTransactionsPerBlock(_blockChain.Count) > maxTransactions
            );

            // These assume there will be enough time to propose as many transactions as
            // possible.
            Block<DumbAction> block = _blockChain.ProposeBlock(
                new PrivateKey(),
                maxTransactions: maxTransactions,
                maxTransactionsPerSigner: maxTransactionsPerSigner);
            foreach (var group in block.Transactions.GroupBy(tx => tx.Signer))
            {
                Assert.Equal(group.Count(), maxTransactionsPerSigner);
            }
        }

        [Fact]
        public void ProposeBlockWithTxPriority()
=======
        public async Task MineBlockWithTxPriority()
>>>>>>> 9dc5036a
        {
            var keyA = new PrivateKey();
            var keyB = new PrivateKey();
            var keyC = new PrivateKey();
            Address a = keyA.ToAddress(); // Rank 0
            Address b = keyB.ToAddress(); // Rank 1
            Address c = keyC.ToAddress(); // Rank 2
            int Rank(Address address) => address.Equals(a) ? 0 : address.Equals(b) ? 1 : 2;
            Transaction<DumbAction>[] txsA = Enumerable.Range(0, 50)
                .Select(nonce => _fx.MakeTransaction(nonce: nonce, privateKey: keyA))
                .ToArray();
            Transaction<DumbAction>[] txsB = Enumerable.Range(0, 60)
                .Select(nonce => _fx.MakeTransaction(nonce: nonce, privateKey: keyB))
                .ToArray();
            Transaction<DumbAction>[] txsC = Enumerable.Range(0, 40)
                .Select(nonce => _fx.MakeTransaction(nonce: nonce, privateKey: keyC))
                .ToArray();

            var random = new Random();
            Transaction<DumbAction>[] txs =
                txsA.Concat(txsB).Concat(txsC).Shuffle(random).ToArray();
            StageTransactions(txs);
            Assert.Equal(txs.Length, _blockChain.ListStagedTransactions().Count);

            IComparer<Transaction<DumbAction>> txPriority =
                Comparer<Transaction<DumbAction>>.Create((tx1, tx2) =>
<<<<<<< HEAD
                {
                    int rank1 = tx1.Signer.Equals(a) ? 0 : (tx1.Signer.Equals(b) ? 1 : 2);
                    int rank2 = tx2.Signer.Equals(a) ? 0 : (tx2.Signer.Equals(b) ? 1 : 2);
                    return rank1.CompareTo(rank2);
                });

            Block<DumbAction> block = _blockChain.ProposeBlock(
                new PrivateKey(),
                maxTransactions: 5,
                maxTransactionsPerSigner: 3,
                txPriority: txPriority);
            _blockChain.Append(block);
            Assert.Equal(5, block.Transactions.Count);
=======
                    Rank(tx1.Signer).CompareTo(Rank(tx2.Signer)));
            Block<DumbAction> block = await _blockChain.MineBlock(
                new PrivateKey(),
                txPriority: txPriority);
            Assert.Equal(100, block.Transactions.Count);
>>>>>>> 9dc5036a
            Assert.Equal(
                txsA.Concat(txsB.Take(50)).Select(tx => tx.Id).ToHashSet(),
                block.Transactions.Select(tx => tx.Id).ToHashSet());
        }

        [Fact]
        public void ProposeBlockWithLastCommit()
        {
            var keys = Enumerable.Range(0, 3).Select(_ => new PrivateKey()).ToList();
            var votes = keys.Select(key => new VoteMetadata(
                _blockChain.Tip.Index,
                0,
                _blockChain.Tip.Hash,
                DateTimeOffset.UtcNow,
                key.PublicKey,
                VoteFlag.PreCommit).Sign(key)).ToImmutableArray();
            var blockCommit = new BlockCommit(
                _blockChain.Tip.Index, 0, _blockChain.Tip.Hash, votes);
            Block<DumbAction> block = _blockChain.ProposeBlock(
                new PrivateKey(),
                lastCommit: blockCommit);

            Assert.NotNull(block.LastCommit);
            AssertBytesEqual(block.LastCommit.ByteArray, blockCommit.ByteArray);
        }

        [Fact]
        public void IgnoreLowerNonceTxsAndPropose()
        {
            var privateKey = new PrivateKey();
            var address = privateKey.ToAddress();
            var txsA = Enumerable.Range(0, 3)
                .Select(nonce => _fx.MakeTransaction(
                    nonce: nonce, privateKey: privateKey, timestamp: DateTimeOffset.Now))
                .ToArray();
            StageTransactions(txsA);
            Block<DumbAction> b1 = _blockChain.ProposeBlock(new PrivateKey());
            _blockChain.Append(b1);
            Assert.Equal(
                txsA,
                ActionEvaluator<DumbAction>.OrderTxsForEvaluation(
                    b1.ProtocolVersion,
                    b1.Transactions,
                    b1.PreEvaluationHash.ByteArray
                )
            );

            var txsB = Enumerable.Range(0, 4)
                .Select(nonce => _fx.MakeTransaction(
                    nonce: nonce, privateKey: privateKey, timestamp: DateTimeOffset.Now))
                .ToArray();
            StageTransactions(txsB);

            // Propose only txs having higher or equal with nonce than expected nonce.
            Block<DumbAction> b2 = _blockChain.ProposeBlock(
                new PrivateKey(),
                lastCommit: CreateLastCommit(b1.Hash, b1.Index, 0));
            Assert.Single(b2.Transactions);
            Assert.Contains(txsB[3], b2.Transactions);
        }

        [Fact]
        public void IgnoreDuplicatedNonceTxs()
        {
            var privateKey = new PrivateKey();
            var txs = Enumerable.Range(0, 3)
                .Select(_ => _fx.MakeTransaction(
                    nonce: 0,
                    privateKey: privateKey,
                    timestamp: DateTimeOffset.Now))
                .ToArray();
            StageTransactions(txs);
            Block<DumbAction> b = _blockChain.ProposeBlock(privateKey);
            _blockChain.Append(b);

            Assert.Single(b.Transactions);
            Assert.Contains(b.Transactions.Single(), txs);
        }

        [Fact]
        public void GatherTransactionsToPropose()
        {
            // TODO: We test more properties of GatherTransactionsToMine() method:
            //       - if transactions are cut off if they exceed GetMaxTransactionsBytes()
            //       - if transactions with already consumed nonces are excluded
            //       - if transactions with greater nonces than unconsumed nonces are excluded
            //       - if transactions are cut off if the process exceeds the timeout (4 sec)
            var keyA = new PrivateKey();
            var keyB = new PrivateKey();
            var keyC = new PrivateKey();
            Address a = keyA.ToAddress();
            Address b = keyB.ToAddress();
            Address c = keyC.ToAddress();
            _logger.Verbose("Address {Name}: {Address}", nameof(a), a);
            _logger.Verbose("Address {Name}: {Address}", nameof(b), b);
            _logger.Verbose("Address {Name}: {Address}", nameof(c), c);

            Transaction<DumbAction>[] txsA = Enumerable.Range(0, 3)
                .Select(nonce => _fx.MakeTransaction(nonce: nonce, privateKey: keyA))
                .ToArray();
            Transaction<DumbAction>[] txsB = Enumerable.Range(0, 4)
                .Select(nonce => _fx.MakeTransaction(nonce: nonce, privateKey: keyB))
                .ToArray();
            Transaction<DumbAction>[] txsC = Enumerable.Range(0, 2)
                .Select(nonce => _fx.MakeTransaction(nonce: nonce, privateKey: keyC))
                .ToArray();
            var random = new Random();
            Transaction<DumbAction>[] txs =
                txsA.Concat(txsB).Concat(txsC).Shuffle(random).ToArray();
            Assert.Empty(_blockChain.ListStagedTransactions());
            StageTransactions(txs);

            // Test if minTransactions and minTransactionsPerSigner work:
            ImmutableList<Transaction<DumbAction>> gathered =
                _blockChain.GatherTransactionsToPropose(1024 * 1024, 5, 3);
            Assert.Equal(5, gathered.Count);
            var expectedNonces = new Dictionary<Address, long> { [a] = 0, [b] = 0, [c] = 0 };
            foreach (Transaction<DumbAction> tx in gathered)
            {
                long expectedNonce = expectedNonces[tx.Signer];
                Assert.True(expectedNonce < 3);
                Assert.Equal(expectedNonce, tx.Nonce);
                expectedNonces[tx.Signer] = expectedNonce + 1;
            }

            // Test if txPriority works:
            IComparer<Transaction<DumbAction>> txPriority =
                Comparer<Transaction<DumbAction>>.Create((tx1, tx2) =>
                {
                    int rank1 = tx1.Signer.Equals(a) ? 0 : (tx1.Signer.Equals(b) ? 1 : 2);
                    int rank2 = tx2.Signer.Equals(a) ? 0 : (tx2.Signer.Equals(b) ? 1 : 2);
                    return rank1.CompareTo(rank2);
                });
            gathered = _blockChain.GatherTransactionsToPropose(1024 * 1024, 8, 3, txPriority);
            Assert.Equal(
                txsA.Concat(txsB.Take(3)).Concat(txsC).Select(tx => tx.Id).ToArray(),
                gathered.Select(tx => tx.Id).ToArray()
            );
        }
    }
}<|MERGE_RESOLUTION|>--- conflicted
+++ resolved
@@ -109,58 +109,7 @@
         }
 
         [Fact]
-<<<<<<< HEAD
-        public void ProposeBlockWithTxBatchSize()
-        {
-            List<PrivateKey> privateKeys = Enumerable.Range(0, 3)
-                .Select(_ => new PrivateKey()).ToList();
-            Assert.Equal(1, _blockChain.Count);
-            _blockChain.MakeTransaction(privateKeys[0], new DumbAction[0]);
-            _blockChain.MakeTransaction(privateKeys[0], new DumbAction[0]);
-            _blockChain.MakeTransaction(privateKeys[0], new DumbAction[0]);
-            _blockChain.MakeTransaction(privateKeys[1], new DumbAction[0]);
-            _blockChain.MakeTransaction(privateKeys[1], new DumbAction[0]);
-            _blockChain.MakeTransaction(privateKeys[2], new DumbAction[0]);
-
-            Block<DumbAction> block = _blockChain.ProposeBlock(
-                privateKeys[0], maxTransactions: 1);
-            _blockChain.Append(block);
-            Assert.Single(block.Transactions);
-            Assert.Equal(5, _blockChain.GetStagedTransactionIds().Count);
-
-            Block<DumbAction> block2 = _blockChain.ProposeBlock(
-                privateKeys[1],
-                DateTimeOffset.UtcNow,
-                maxTransactions: 2,
-                lastCommit: CreateLastCommit(_blockChain.Tip.Hash, _blockChain.Tip.Index, 0));
-            _blockChain.Append(block2);
-            Assert.Equal(2, block2.Transactions.Count());
-            Assert.Equal(3, _blockChain.GetStagedTransactionIds().Count);
-
-            Block<DumbAction> block3 = _blockChain.ProposeBlock(
-                privateKeys[2],
-                maxTransactions: 4,
-                lastCommit: CreateLastCommit(_blockChain.Tip.Hash, _blockChain.Tip.Index, 0));
-            Assert.Equal(3, block3.Transactions.Count());
-            Assert.Equal(3, _blockChain.GetStagedTransactionIds().Count);
-            _blockChain.Append(block3);
-            Assert.Equal(0, _blockChain.GetStagedTransactionIds().Count);
-        }
-
-        [Fact]
-        public void ProposeBlockWithInsufficientTxs()
-        {
-            // Tests if ProposeBlock() method will throw an exception if less than the minimum
-            // transactions are present
-            Assert.Throws<OperationCanceledException>(
-                () => _blockChainMinTx.ProposeBlock(new PrivateKey()));
-        }
-
-        [Fact]
         public void ProposeBlockWithPendingTxs()
-=======
-        public async Task MineBlockWithPendingTxs()
->>>>>>> 9dc5036a
         {
             var keys = new[] { new PrivateKey(), new PrivateKey(), new PrivateKey() };
             var keyA = new PrivateKey();
@@ -312,16 +261,8 @@
             }
         }
 
-<<<<<<< HEAD
-        [Theory]
-        [InlineData(3)]
-        [InlineData(2)]
-        [InlineData(1)]
-        public void ProposeBlockWithReverseNonces(int maxTxs)
-=======
-        [Fact]
-        public async Task MineBlockWithReverseNonces()
->>>>>>> 9dc5036a
+        [Fact]
+        public void ProposeBlockWithReverseNonces()
         {
             var key = new PrivateKey();
             var txs = new[]
@@ -346,15 +287,9 @@
                 ),
             };
             StageTransactions(txs);
-<<<<<<< HEAD
             Block<DumbAction> block = _blockChain.ProposeBlock(
-                new PrivateKey(),
-                maxTransactions: maxTxs);
-            Assert.Equal(maxTxs, block.Transactions.Count());
-=======
-            Block<DumbAction> block = await _blockChain.MineBlock(new PrivateKey());
+                new PrivateKey());
             Assert.Equal(txs.Length, block.Transactions.Count());
->>>>>>> 9dc5036a
         }
 
         [Fact]
@@ -445,89 +380,7 @@
         }
 
         [Fact]
-<<<<<<< HEAD
-        public void ProposeBlockWithMaxTransactions()
-        {
-            Assert.Equal(1, _blockChain.Count);
-
-            const int numKeys = 3;
-            const int redundancy = 16;
-            const int maxTransactions = 16;
-
-            Random random = new Random();
-            List<PrivateKey> privateKeys = Enumerable.Range(0, numKeys)
-                .Select(_ => new PrivateKey()).ToList();
-            List<PrivateKey> shuffledKeysWithRedundancy = Enumerable.Range(0, numKeys)
-                .Select(_ => redundancy)
-                .SelectMany(
-                    (int count, int index) => Enumerable.Range(0, count).Select(_ => index))
-                .OrderBy(_ => random.Next())
-                .Select(index => privateKeys[index]).ToList();
-
-            foreach (var key in shuffledKeysWithRedundancy)
-            {
-                _blockChain.MakeTransaction(key, new DumbAction[0]);
-            }
-
-            Assert.True(
-                _blockChain.Policy.GetMaxTransactionsPerBlock(_blockChain.Count) > maxTransactions
-            );
-
-            // These assume there will be enough time to propose as many transactions as
-            // possible.
-            Block<DumbAction> block;
-            block = _blockChain.ProposeBlock(new PrivateKey());
-            Assert.True(block.Transactions.Count > maxTransactions);
-            block = _blockChain.ProposeBlock(new PrivateKey(), maxTransactions: maxTransactions);
-            Assert.Equal(block.Transactions.Count, maxTransactions);
-        }
-
-        [Fact]
-        public void ProposeBlockWithMaxTransactionsPerSigner()
-        {
-            Assert.Equal(1, _blockChain.Count);
-
-            const int numKeys = 3;
-            const int redundancy = 16;
-            const int maxTransactions = 16;
-            const int maxTransactionsPerSigner = 4;
-
-            Random random = new Random();
-            List<PrivateKey> privateKeys = Enumerable.Range(0, numKeys)
-                .Select(_ => new PrivateKey()).ToList();
-            List<PrivateKey> shuffledKeysWithRedundancy = Enumerable.Range(0, numKeys)
-                .Select(_ => redundancy)
-                .SelectMany(
-                    (int count, int index) => Enumerable.Range(0, count).Select(_ => index))
-                .OrderBy(_ => random.Next())
-                .Select(index => privateKeys[index]).ToList();
-
-            foreach (var key in shuffledKeysWithRedundancy)
-            {
-                _blockChain.MakeTransaction(key, new DumbAction[0]);
-            }
-
-            Assert.True(
-                _blockChain.Policy.GetMaxTransactionsPerBlock(_blockChain.Count) > maxTransactions
-            );
-
-            // These assume there will be enough time to propose as many transactions as
-            // possible.
-            Block<DumbAction> block = _blockChain.ProposeBlock(
-                new PrivateKey(),
-                maxTransactions: maxTransactions,
-                maxTransactionsPerSigner: maxTransactionsPerSigner);
-            foreach (var group in block.Transactions.GroupBy(tx => tx.Signer))
-            {
-                Assert.Equal(group.Count(), maxTransactionsPerSigner);
-            }
-        }
-
-        [Fact]
         public void ProposeBlockWithTxPriority()
-=======
-        public async Task MineBlockWithTxPriority()
->>>>>>> 9dc5036a
         {
             var keyA = new PrivateKey();
             var keyB = new PrivateKey();
@@ -554,27 +407,11 @@
 
             IComparer<Transaction<DumbAction>> txPriority =
                 Comparer<Transaction<DumbAction>>.Create((tx1, tx2) =>
-<<<<<<< HEAD
-                {
-                    int rank1 = tx1.Signer.Equals(a) ? 0 : (tx1.Signer.Equals(b) ? 1 : 2);
-                    int rank2 = tx2.Signer.Equals(a) ? 0 : (tx2.Signer.Equals(b) ? 1 : 2);
-                    return rank1.CompareTo(rank2);
-                });
-
+                    Rank(tx1.Signer).CompareTo(Rank(tx2.Signer)));
             Block<DumbAction> block = _blockChain.ProposeBlock(
-                new PrivateKey(),
-                maxTransactions: 5,
-                maxTransactionsPerSigner: 3,
-                txPriority: txPriority);
-            _blockChain.Append(block);
-            Assert.Equal(5, block.Transactions.Count);
-=======
-                    Rank(tx1.Signer).CompareTo(Rank(tx2.Signer)));
-            Block<DumbAction> block = await _blockChain.MineBlock(
                 new PrivateKey(),
                 txPriority: txPriority);
             Assert.Equal(100, block.Transactions.Count);
->>>>>>> 9dc5036a
             Assert.Equal(
                 txsA.Concat(txsB.Take(50)).Select(tx => tx.Id).ToHashSet(),
                 block.Transactions.Select(tx => tx.Id).ToHashSet());
