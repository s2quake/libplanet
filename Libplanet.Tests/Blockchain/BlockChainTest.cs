using System;
using System.Collections.Generic;
using System.Collections.Immutable;
using System.Linq;
using System.Numerics;
using System.Security.Cryptography;
using System.Threading.Tasks;
using Bencodex.Types;
using Libplanet.Action;
using Libplanet.Action.Sys;
using Libplanet.Assets;
using Libplanet.Blockchain;
using Libplanet.Blockchain.Policies;
using Libplanet.Blockchain.Renderers;
using Libplanet.Blockchain.Renderers.Debug;
using Libplanet.Blocks;
using Libplanet.Consensus;
using Libplanet.Crypto;
using Libplanet.Store;
using Libplanet.Store.Trie;
using Libplanet.Tests.Action;
using Libplanet.Tests.Common.Action;
using Libplanet.Tests.Store;
using Libplanet.Tx;
using Serilog;
using Serilog.Events;
using Xunit;
using Xunit.Abstractions;
using static Libplanet.Tests.Common.Action.ThrowException;
using static Libplanet.Tests.TestUtils;

namespace Libplanet.Tests.Blockchain
{
    public partial class BlockChainTest : IDisposable
    {
        private readonly ILogger _logger;
        private StoreFixture _fx;
        private BlockPolicy<DumbAction> _policy;
        private BlockChain<DumbAction> _blockChain;
        private ValidatingActionRenderer<DumbAction> _renderer;
        private Block<DumbAction> _validNext;
        private IStagePolicy<DumbAction> _stagePolicy;

        public BlockChainTest(ITestOutputHelper output)
            : this(output, action => new MemoryStoreFixture(blockAction: action))
        {
        }

        protected BlockChainTest(
            ITestOutputHelper output,
            Func<IAction, StoreFixture> getStoreFixture)
        {
            Log.Logger = _logger = new LoggerConfiguration()
                .MinimumLevel.Verbose()
                .Enrich.WithThreadId()
                .WriteTo.TestOutput(output)
                .CreateLogger()
                .ForContext<BlockChainTest>();

            _policy = new BlockPolicy<DumbAction>(
                blockAction: new MinerReward(1),
                getMaxTransactionsBytes: _ => 50 * 1024);
            _stagePolicy = new VolatileStagePolicy<DumbAction>();
            _fx = getStoreFixture(_policy.BlockAction);
            _renderer = new ValidatingActionRenderer<DumbAction>();
            _blockChain = new BlockChain<DumbAction>(
                _policy,
                _stagePolicy,
                _fx.Store,
                _fx.StateStore,
                _fx.GenesisBlock,
                renderers: new[] { new LoggedActionRenderer<DumbAction>(_renderer, Log.Logger) }
            );
            _renderer.BlockChain = _blockChain;
            _renderer.ResetRecords();

            _validNext = new BlockContent<DumbAction>(
                new BlockMetadata(
                    protocolVersion: BlockMetadata.CurrentProtocolVersion,
                    index: 1,
                    timestamp: _fx.GenesisBlock.Timestamp.AddSeconds(1),
                    miner: _fx.Proposer.PublicKey.ToAddress(),
                    publicKey: _fx.Proposer.PublicKey,
                    previousHash: _fx.GenesisBlock.Hash,
                    txHash: null,
                    lastCommit: null)).Propose().Evaluate(_fx.Proposer, _blockChain);
        }

        public void Dispose()
        {
            _fx.Dispose();
        }

<<<<<<< HEAD
        [Fact]
        public void ValidatorSet()
        {
            var validatorSet = _blockChain.GetValidatorSet();
            _logger.Debug(
                "GenesisBlock is {Hash}, Transactions: {Txs}",
                _blockChain.Genesis,
                _blockChain.Genesis.Transactions);
            var transactions = _blockChain.Genesis.Transactions.ToList();
            Assert.Equal(TestUtils.ValidatorSet.TotalCount, validatorSet.TotalCount);
        }

        [Fact]
        public void PerceiveBlock()
        {
            var blockA = new SimpleBlockExcerpt()
            {
                ProtocolVersion = BlockMetadata.CurrentProtocolVersion,
                Index = 604665,
                Hash = BlockHash.FromString(
                    "4f612467ed79cb854d1901f131ccfc8a40bba89651e1a9e1dcea1287dd70d8ee"),
            };

            DateTimeOffset timeA = DateTimeOffset.FromUnixTimeSeconds(1609426800);
            BlockPerception perceptionA = _blockChain.PerceiveBlock(blockA, timeA);
            Assert.True(blockA.ExcerptEquals(perceptionA));
            Assert.Equal(timeA, perceptionA.PerceivedTime);

            perceptionA = _blockChain.PerceiveBlock(blockA);
            Assert.True(blockA.ExcerptEquals(perceptionA));
            Assert.Equal(timeA, perceptionA.PerceivedTime);

            var blockB = new SimpleBlockExcerpt
            {
                ProtocolVersion = BlockMetadata.CurrentProtocolVersion,
                Index = 604664,
                Hash = BlockHash.FromString(
                    "9a87556f3198d8bd48300d2a6a5957d661c760a7fb72ef4a4b8c01c155b77e99"),
            };

            DateTimeOffset timeBMin = DateTimeOffset.FromUnixTimeMilliseconds(
                DateTimeOffset.UtcNow.ToUnixTimeMilliseconds());
            BlockPerception perceptionB = _blockChain.PerceiveBlock(blockB);
            DateTimeOffset timeBMax = DateTimeOffset.UtcNow;
            Assert.True(blockB.ExcerptEquals(perceptionB));
            Assert.InRange(perceptionB.PerceivedTime, timeBMin, timeBMax);

            DateTimeOffset timeB = perceptionB.PerceivedTime;
            perceptionB = _blockChain.PerceiveBlock(blockB);
            Assert.True(blockB.ExcerptEquals(perceptionB));
            Assert.Equal(timeB, perceptionB.PerceivedTime);
        }

        [Fact]
        public void CanFindBlockByIndex()
        {
=======
        [SkippableFact]
        public async Task CanFindBlockByIndex()
        {
            Skip.IfNot(
                Environment.GetEnvironmentVariable("XUNIT_UNITY_RUNNER") is null,
                "Flaky test : Libplanet.Blocks.InvalidBlockSignatureException"
            );

>>>>>>> 4af0f1d2
            var genesis = _blockChain.Genesis;
            Assert.Equal(genesis, _blockChain[0]);

            Block<DumbAction> block = _blockChain.ProposeBlock(new PrivateKey());
            _blockChain.Append(block, TestUtils.CreateBlockCommit(block));
            Assert.Equal(block, _blockChain[1]);
        }

<<<<<<< HEAD
        [Fact]
        public void CanonicalId()
        {
            var chain1 = _blockChain;
=======
        [SkippableFact]
        public async Task CanonicalId()
        {
            Skip.IfNot(
                Environment.GetEnvironmentVariable("XUNIT_UNITY_RUNNER") is null,
                "Flaky test : Libplanet.Blocks.InvalidBlockSignatureException"
            );

            var x = _blockChain;
>>>>>>> 4af0f1d2
            var key = new PrivateKey();
            Block<DumbAction> block1 = chain1.ProposeBlock(key);
            chain1.Append(block1, CreateBlockCommit(block1));
            Block<DumbAction> block2 = chain1.ProposeBlock(
                key, lastCommit: CreateBlockCommit(chain1.Tip));
            chain1.Append(block2, CreateBlockCommit(block2));
            Assert.Equal(chain1.Id, _fx.Store.GetCanonicalChainId());
            var chain2 = chain1.Fork(chain1.Tip.Hash);
            Block<DumbAction> block3 = chain2.ProposeBlock(
                key, lastCommit: CreateBlockCommit(chain1.Tip));
            chain2.Append(block3, CreateBlockCommit(block3));
            Assert.Equal(chain1.Id, _fx.Store.GetCanonicalChainId());

            var z = new BlockChain<DumbAction>(
                new BlockPolicy<DumbAction>(new MinerReward(1)),
                new VolatileStagePolicy<DumbAction>(),
                _fx.Store,
                _fx.StateStore,
                _fx.GenesisBlock
            );

            Assert.Equal(chain1.Id, z.Id);
        }

<<<<<<< HEAD
        [Fact]
        public void BlockHashes()
=======
        [SkippableFact]
        public async Task BlockHashes()
>>>>>>> 4af0f1d2
        {
            Skip.IfNot(
                Environment.GetEnvironmentVariable("XUNIT_UNITY_RUNNER") is null,
                "Flaky test : Libplanet.Blocks.InvalidBlockSignatureException"
            );

            var key = new PrivateKey();
            var genesis = _blockChain.Genesis;

            Assert.Single(_blockChain.BlockHashes);

            Block<DumbAction> b1 = _blockChain.ProposeBlock(key);
            _blockChain.Append(b1, CreateBlockCommit(b1));
            Assert.Equal(new[] { genesis.Hash, b1.Hash }, _blockChain.BlockHashes);

            Block<DumbAction> b2 = _blockChain.ProposeBlock(
                key, lastCommit: CreateBlockCommit(_blockChain.Tip));
            _blockChain.Append(b2, CreateBlockCommit(b2));
            Assert.Equal(
                new[] { genesis.Hash, b1.Hash, b2.Hash },
                _blockChain.BlockHashes
            );

            Block<DumbAction> b3 = _blockChain.ProposeBlock(
                key, lastCommit: CreateBlockCommit(_blockChain.Tip));
            _blockChain.Append(b3, CreateBlockCommit(b3));
            Assert.Equal(
                new[] { genesis.Hash, b1.Hash, b2.Hash, b3.Hash },
                _blockChain.BlockHashes
            );
        }

<<<<<<< HEAD
        [Fact]
        public void ProcessActions()
        {
=======
        [SkippableFact]
        public async Task ProcessActions()
        {
            Skip.IfNot(
                Environment.GetEnvironmentVariable("XUNIT_UNITY_RUNNER") is null,
                "Flaky test : Libplanet.Blocks.InvalidBlockSignatureException"
            );

            Block<PolymorphicAction<BaseAction>> genesisBlock =
                BlockChain<PolymorphicAction<BaseAction>>.MakeGenesisBlock();
>>>>>>> 4af0f1d2
            var store = new MemoryStore();
            var stateStore = new TrieStateStore(new MemoryKeyValueStore());
            BlockChain<PolymorphicAction<BaseAction>> chain = MakeBlockChain(
                new BlockPolicy<PolymorphicAction<BaseAction>>(),
                store,
                stateStore
            );
            Block<PolymorphicAction<BaseAction>> genesisBlock = chain.Genesis;

            var actions1 = new List<PolymorphicAction<BaseAction>>
            {
                new Attack
                {
                    Weapon = "sword",
                    Target = "goblin",
                    TargetAddress = _fx.Address1,
                },
                new Attack
                {
                    Weapon = "sword",
                    Target = "orc",
                    TargetAddress = _fx.Address1,
                },
                new Attack
                {
                    Weapon = "staff",
                    Target = "goblin",
                    TargetAddress = _fx.Address1,
                },
            };
            var tx1 = Transaction<PolymorphicAction<BaseAction>>.Create(
                0,
                new PrivateKey(),
                genesisBlock.Hash,
                actions1
            );

            chain.StageTransaction(tx1);
            Block<PolymorphicAction<BaseAction>> block1 = chain.ProposeBlock(new PrivateKey());
            chain.Append(block1, CreateBlockCommit(block1));
            IValue state = chain.GetState(_fx.Address1);
            Assert.NotNull(state);

            var result = BattleResult.FromBencodex((Bencodex.Types.Dictionary)state);
            Assert.Contains("sword", result.UsedWeapons);
            Assert.Contains("staff", result.UsedWeapons);
            Assert.Contains("orc", result.Targets);
            Assert.Contains("goblin", result.Targets);

            PolymorphicAction<BaseAction>[] actions2 =
            {
                new Attack
                {
                    Weapon = "bow",
                    Target = "goblin",
                    TargetAddress = _fx.Address1,
                },
            };
            var tx2 = Transaction<PolymorphicAction<BaseAction>>.Create(
                0,
                new PrivateKey(),
                genesisBlock.Hash,
                actions2
            );

            chain.StageTransaction(tx2);
            Block<PolymorphicAction<BaseAction>> block2 = chain.ProposeBlock(
                new PrivateKey(), lastCommit: CreateBlockCommit(chain.Tip));
            chain.Append(block2, CreateBlockCommit(block2));

            state = chain.GetState(_fx.Address1);
            result = BattleResult.FromBencodex((Bencodex.Types.Dictionary)state);
            Assert.Contains("bow", result.UsedWeapons);

            var tx3 = Transaction<PolymorphicAction<BaseAction>>.Create(
                0,
                new PrivateKey(),
                genesisBlock.Hash,
                new List<PolymorphicAction<BaseAction>>
                {
                    new Attack
                    {
                        Weapon = "sword",
                        Target = "orc",
                        TargetAddress = _fx.Address1,
                    },
                }
            );
            Block<PolymorphicAction<BaseAction>> block3 = chain.ProposeBlock(
                new PrivateKey(), lastCommit: CreateBlockCommit(chain.Tip));
            chain.StageTransaction(tx3);
            chain.Append(block3, CreateBlockCommit(block3));
            state = chain.GetState(_fx.Address1);

            Assert.NotNull(state);
        }

        [SkippableFact]
        public void ShortCircuitActionEvaluationForUnrenderWithNoActionRenderers()
        {
            IEnumerable<ExecuteRecord> NonRehearsalExecutions() =>
                DumbAction.ExecuteRecords.Value.Where(r => !r.Rehearsal);

            var policy = new BlockPolicy<DumbAction>();
            var key = new PrivateKey();
            Address miner = key.ToAddress();

            using (var fx = new MemoryStoreFixture())
            {
                var emptyRenderer = new AnonymousRenderer<DumbAction>();
                var chain = new BlockChain<DumbAction>(
                    policy,
                    new VolatileStagePolicy<DumbAction>(),
                    fx.Store,
                    fx.StateStore,
                    fx.GenesisBlock,
                    renderers: new[] { emptyRenderer }
                );
                var actions = new[] { new DumbAction(miner, "foo") };
                var tx = chain.MakeTransaction(key, actions);
                Block<DumbAction> block = ProposeNext(
                    chain.Genesis,
                    new[] { tx },
                    miner: key.PublicKey
                ).Evaluate(key, chain);
                chain.Append(block, CreateBlockCommit(block));
                var forked = chain.Fork(chain.Genesis.Hash);
                forked.Append(block, CreateBlockCommit(block));

                DumbAction.ExecuteRecords.Value = ImmutableList<ExecuteRecord>.Empty;
                Assert.Empty(DumbAction.ExecuteRecords.Value);

                // Stale actions shouldn't be evaluated because the "renderer" here is not an
                // IActionRenderer<T> but a vanilla IRenderer<T> which means they don't have to
                // be unrendered.
                var renderer = new RecordingActionRenderer<DumbAction>();
                var newChain = new BlockChain<DumbAction>(
                    policy,
                    new VolatileStagePolicy<DumbAction>(),
                    fx.Store,
                    fx.StateStore,
                    Guid.NewGuid(),
                    fx.GenesisBlock,
                    renderers: new[] { renderer },
                    blockChainStates: new BlockChainStates<DumbAction>(fx.Store, fx.StateStore),
                    actionEvaluator: chain.ActionEvaluator
                 );
                chain.Swap(newChain, true)();

                // 4 is for Promote action
                Assert.Equal(4, renderer.ActionRecords.Count);
                Assert.Empty(NonRehearsalExecutions());
            }
        }

<<<<<<< HEAD
        [Fact]
        public void ActionRenderersHaveDistinctContexts()
=======
        [SkippableFact]
        public async Task ActionRenderersHaveDistinctContexts()
>>>>>>> 4af0f1d2
        {
            Skip.IfNot(
                Environment.GetEnvironmentVariable("XUNIT_UNITY_RUNNER") is null,
                "Flaky test : Libplanet.Blocks.InvalidBlockSignatureException"
            );

            var policy = new NullBlockPolicy<DumbAction>();
            var store = new MemoryStore();
            var stateStore = new TrieStateStore(new MemoryKeyValueStore());
            var generatedRandomValueLogs = new List<int>();
            IActionRenderer<DumbAction>[] renderers = Enumerable.Range(0, 2).Select(i =>
                new LoggedActionRenderer<DumbAction>(
                    new AnonymousActionRenderer<DumbAction>
                    {
                        ActionRenderer = (act, context, nextStates) =>
                            // Consuming the random state through IRandom.Next() should not
                            // affect contexts passed to other action renderers.
                            generatedRandomValueLogs.Add(context.Random.Next()),
                    },
                    Log.Logger.ForContext("RendererIndex", i)
                )
            ).ToArray();
            BlockChain<DumbAction> blockChain = MakeBlockChain(
                policy,
                store,
                stateStore,
                renderers: renderers
            );
            var privateKey = new PrivateKey();
            var action = new DumbAction(default, string.Empty);
            var actions = new[] { action };
            blockChain.MakeTransaction(privateKey, actions);
            Block<DumbAction> block = blockChain.ProposeBlock(new PrivateKey());

            generatedRandomValueLogs.Clear();
            Assert.Empty(generatedRandomValueLogs);
            blockChain.Append(block, CreateBlockCommit(block));
            Assert.Equal(2, generatedRandomValueLogs.Count);
            Assert.Equal(generatedRandomValueLogs[0], generatedRandomValueLogs[1]);
        }

<<<<<<< HEAD
        [Fact]
        public void RenderActionsAfterBlockIsRendered()
=======
        [SkippableFact]
        public async Task RenderActionsAfterBlockIsRendered()
>>>>>>> 4af0f1d2
        {
            Skip.IfNot(
                Environment.GetEnvironmentVariable("XUNIT_UNITY_RUNNER") is null,
                "Flaky test : Libplanet.Blocks.InvalidBlockSignatureException"
            );

            var policy = new NullBlockPolicy<DumbAction>();
            var store = new MemoryStore();
            var stateStore = new TrieStateStore(new MemoryKeyValueStore());
            var recordingRenderer = new RecordingActionRenderer<DumbAction>();
            var renderer = new LoggedActionRenderer<DumbAction>(recordingRenderer, Log.Logger);
            BlockChain<DumbAction> blockChain =
                MakeBlockChain(policy, store, stateStore, renderers: new[] { renderer });
            var privateKey = new PrivateKey();

            var action = new DumbAction(default, string.Empty);
            var actions = new[] { action };
            blockChain.MakeTransaction(privateKey, actions);
            recordingRenderer.ResetRecords();
            Block<DumbAction> prevBlock = blockChain.Tip;
            Block<DumbAction> block = blockChain.ProposeBlock(new PrivateKey());
            blockChain.Append(block, CreateBlockCommit(block));

            Assert.Equal(2, blockChain.Count);
            Assert.Empty(recordingRenderer.ReorgRecords);
            IReadOnlyList<RenderRecord<DumbAction>.Block> blockLogs =
                recordingRenderer.BlockRecords;
            Assert.Equal(2, blockLogs.Count);
            IReadOnlyList<RenderRecord<DumbAction>.ActionBase> actionLogs =
                recordingRenderer.ActionRecords;
            Assert.Single(actions);
            Assert.Equal(prevBlock, blockLogs[0].OldTip);
            Assert.Equal(block, blockLogs[0].NewTip);
            Assert.Equal(0, blockLogs[0].Index);
            Assert.Equal(1, actionLogs[0].Index);
            Assert.Equal(action, actionLogs[0].Action);
            Assert.Equal(prevBlock, blockLogs[1].OldTip);
            Assert.Equal(block, blockLogs[1].NewTip);
            Assert.Equal(2, blockLogs[1].Index);
        }

<<<<<<< HEAD
        [Fact]
        public void RenderActionsAfterAppendComplete()
=======
        [SkippableFact]
        public async Task RenderActionsAfterAppendComplete()
>>>>>>> 4af0f1d2
        {
            Skip.IfNot(
                Environment.GetEnvironmentVariable("XUNIT_UNITY_RUNNER") is null,
                "Flaky test : Libplanet.Blocks.InvalidBlockSignatureException"
            );

            var policy = new NullBlockPolicy<DumbAction>();
            var store = new MemoryStore();
            var stateStore = new TrieStateStore(new MemoryKeyValueStore());

            IActionRenderer<DumbAction> renderer = new AnonymousActionRenderer<DumbAction>
            {
                ActionRenderer = (a, __, nextStates) =>
                {
                    if (!(a is SetValidator))
                    {
                        throw new SomeException("thrown by renderer");
                    }
                },
            };
            renderer = new LoggedActionRenderer<DumbAction>(renderer, Log.Logger);
            BlockChain<DumbAction> blockChain =
                MakeBlockChain(policy, store, stateStore, renderers: new[] { renderer });
            var privateKey = new PrivateKey();

            var action = new DumbAction(default, string.Empty);
            var actions = new[] { action };
            blockChain.MakeTransaction(privateKey, actions);
            Block<DumbAction> block = blockChain.ProposeBlock(new PrivateKey());

            SomeException e = Assert.Throws<SomeException>(
                () => blockChain.Append(block, CreateBlockCommit(block)));
            Assert.Equal("thrown by renderer", e.Message);
            Assert.Equal(2, blockChain.Count);
        }

<<<<<<< HEAD
        [Fact]
        public void FindNextHashes()
=======
        [SkippableFact]
        public async Task FindNextHashes()
>>>>>>> 4af0f1d2
        {
            Skip.IfNot(
                Environment.GetEnvironmentVariable("XUNIT_UNITY_RUNNER") is null,
                "Flaky test : Libplanet.Blocks.InvalidBlockSignatureException"
            );

            var key = new PrivateKey();
            long? offsetIndex;
            IReadOnlyList<BlockHash> hashes;

            _blockChain.FindNextHashes(
                new BlockLocator(new BlockHash[] { _blockChain.Genesis.Hash }))
                .Deconstruct(out offsetIndex, out hashes);
            Assert.Single(hashes);
            Assert.Equal(_blockChain.Genesis.Hash, hashes.First());
            var block0 = _blockChain.Genesis;
            var block1 = _blockChain.ProposeBlock(key);
            _blockChain.Append(block1, CreateBlockCommit(block1));
            var block2 = _blockChain.ProposeBlock(
                key, lastCommit: CreateBlockCommit(_blockChain.Tip));
            _blockChain.Append(block2, CreateBlockCommit(block2));
            var block3 = _blockChain.ProposeBlock(
                key, lastCommit: CreateBlockCommit(_blockChain.Tip));
            _blockChain.Append(block3, CreateBlockCommit(block3));

            _blockChain.FindNextHashes(new BlockLocator(new[] { block0.Hash }))
                .Deconstruct(out offsetIndex, out hashes);
            Assert.Equal(0, offsetIndex);
            Assert.Equal(new[] { block0.Hash, block1.Hash, block2.Hash, block3.Hash }, hashes);

            _blockChain.FindNextHashes(new BlockLocator(new[] { block1.Hash, block0.Hash }))
                .Deconstruct(out offsetIndex, out hashes);
            Assert.Equal(1, offsetIndex);
            Assert.Equal(new[] { block1.Hash, block2.Hash, block3.Hash }, hashes);

            _blockChain.FindNextHashes(new BlockLocator(new[] { block0.Hash }), stop: block2.Hash)
                .Deconstruct(out offsetIndex, out hashes);
            Assert.Equal(0, offsetIndex);
            Assert.Equal(new[] { block0.Hash, block1.Hash, block2.Hash }, hashes);

            _blockChain.FindNextHashes(new BlockLocator(new[] { block0.Hash }), count: 2)
                .Deconstruct(out offsetIndex, out hashes);
            Assert.Equal(0, offsetIndex);
            Assert.Equal(new[] { block0.Hash, block1.Hash }, hashes);
        }

<<<<<<< HEAD
        [Fact]
        public void FindNextHashesAfterFork()
=======
        [SkippableFact]
        public async Task FindNextHashesAfterFork()
>>>>>>> 4af0f1d2
        {
            Skip.IfNot(
                Environment.GetEnvironmentVariable("XUNIT_UNITY_RUNNER") is null,
                "Flaky test : Libplanet.Blocks.InvalidBlockSignatureException"
            );

            var key = new PrivateKey();

            Block<DumbAction> block = _blockChain.ProposeBlock(key);
            _blockChain.Append(block, CreateBlockCommit(block));
            Block<DumbAction> block2 = _blockChain.ProposeBlock(
                key, lastCommit: CreateBlockCommit(_blockChain.Tip));
            _blockChain.Append(block2, CreateBlockCommit(block2));
            Block<DumbAction> block3 = _blockChain.ProposeBlock(
                key, lastCommit: CreateBlockCommit(_blockChain.Tip));
            _blockChain.Append(block3, CreateBlockCommit(block3));

            BlockChain<DumbAction> forked = _blockChain.Fork(_blockChain.Genesis.Hash);
            Block<DumbAction> forkedBlock = forked.ProposeBlock(key);
            forked.Append(forkedBlock, CreateBlockCommit(forkedBlock));

            BlockLocator locator = _blockChain.GetBlockLocator();
            forked.FindNextHashes(locator)
                .Deconstruct(out long? offset, out IReadOnlyList<BlockHash> hashes);

            Assert.Equal(forked[0].Index, offset);
            Assert.Equal(new[] { forked[0].Hash, forked[1].Hash }, hashes);
        }

<<<<<<< HEAD
        [Fact]
        public void Fork()
=======
        [SkippableFact]
        public async Task Fork()
>>>>>>> 4af0f1d2
        {
            Skip.IfNot(
                Environment.GetEnvironmentVariable("XUNIT_UNITY_RUNNER") is null,
                "Flaky test : Libplanet.Blocks.InvalidBlockSignatureException"
            );

            var key = new PrivateKey();

            Block<DumbAction> block1 = _blockChain.ProposeBlock(key);
            _blockChain.Append(block1, CreateBlockCommit(block1));
            Block<DumbAction> block2 = _blockChain.ProposeBlock(
                key, lastCommit: CreateBlockCommit(_blockChain.Tip));
            _blockChain.Append(block2, CreateBlockCommit(block2));
            Block<DumbAction> block3 = _blockChain.ProposeBlock(
                key, lastCommit: CreateBlockCommit(_blockChain.Tip));
            _blockChain.Append(block3, CreateBlockCommit(block3));

            BlockChain<DumbAction> forked = _blockChain.Fork(block2.Hash);

            Assert.Equal(
                new[] { block1, block2, block3 },
                new[] { _blockChain[1], _blockChain[2], _blockChain[3] }
            );
            Assert.Equal(4, _blockChain.Count);

            Assert.Equal(
                new[] { block1, block2 },
                new[] { forked[1], forked[2] }
            );
            Assert.Equal(3, forked.Count);
        }

        [Fact]
        public void ForkAndSwapCanonicity()
        {
            // Fork is not canonical.
            var workspace = _blockChain.Fork(_blockChain.Genesis.Hash);
            Assert.True(_blockChain.IsCanonical);
            Assert.False(workspace.IsCanonical);

            // Both are canonical after swap.
            _blockChain.Swap(workspace, false, null);
            Assert.True(_blockChain.IsCanonical);
            Assert.True(workspace.IsCanonical);
        }

<<<<<<< HEAD
        [Fact]
        public void ForkWithBlockNotExistInChain()
=======
        [SkippableFact]
        public async Task ForkWithBlockNotExistInChain()
>>>>>>> 4af0f1d2
        {
            Skip.IfNot(
                Environment.GetEnvironmentVariable("XUNIT_UNITY_RUNNER") is null,
                "Flaky test : Libplanet.Blocks.InvalidBlockSignatureException"
            );

            var key = new PrivateKey();
            var genesis = _blockChain.Genesis;

            for (var i = 0; i < 2; i++)
            {
                Block<DumbAction> block = _blockChain.ProposeBlock(
                    key, lastCommit: CreateBlockCommit(_blockChain.Tip));
                _blockChain.Append(block, CreateBlockCommit(block));
            }

            Block<DumbAction> newBlock = ProposeNext(
                genesis,
                miner: key.PublicKey
            ).Evaluate(key, _blockChain);

            Assert.Throws<ArgumentException>(() =>
                _blockChain.Fork(newBlock.Hash));

            _blockChain.Store.PutBlock(newBlock);
            Assert.Throws<ArgumentException>(() =>
                _blockChain.Fork(newBlock.Hash));
        }

        [SkippableFact]
        public void ForkChainWithIncompleteBlockStates()
        {
            (_, _, BlockChain<DumbAction> chain) = MakeIncompleteBlockStates();
            BlockChain<DumbAction> forked = chain.Fork(chain[5].Hash);
            Assert.Equal(chain[5], forked.Tip);
            Assert.Equal(6, forked.Count);
        }

<<<<<<< HEAD
        [Fact]
        public void StateAfterForkingAndAddingExistingBlock()
=======
        [SkippableFact]
        public async Task StateAfterForkingAndAddingExistingBlock()
>>>>>>> 4af0f1d2
        {
            Skip.IfNot(
                Environment.GetEnvironmentVariable("XUNIT_UNITY_RUNNER") is null,
                "Flaky test : Libplanet.Blocks.InvalidBlockSignatureException"
            );

            var miner = new PrivateKey();
            var signer = new PrivateKey();
            var address = signer.ToAddress();
            var actions1 = new[] { new DumbAction(address, "foo") };
            var actions2 = new[] { new DumbAction(address, "bar") };

            _blockChain.MakeTransaction(signer, actions1);
            var b1 = _blockChain.ProposeBlock(miner);
            _blockChain.Append(b1, CreateBlockCommit(b1));

            _blockChain.MakeTransaction(signer, actions2);
            var b2 = _blockChain.ProposeBlock(
                miner, lastCommit: CreateBlockCommit(_blockChain.Tip));
            _blockChain.Append(b2, CreateBlockCommit(b2));
            var state = _blockChain.GetState(address);

            Assert.Equal((Text)"foo,bar", state);

            var forked = _blockChain.Fork(b1.Hash);
            state = forked.GetState(address);
            Assert.Equal((Text)"foo", state);

            forked.Append(b2, CreateBlockCommit(b2));
            state = forked.GetState(address);
            Assert.Equal((Text)"foo,bar", state);
        }

<<<<<<< HEAD
        [Fact]
        public void ForkShouldSkipExecuteAndRenderGenesis()
=======
        [SkippableFact]
        public async Task ForkShouldSkipExecuteAndRenderGenesis()
>>>>>>> 4af0f1d2
        {
            Skip.IfNot(
                Environment.GetEnvironmentVariable("XUNIT_UNITY_RUNNER") is null,
                "Flaky test : Libplanet.Blocks.InvalidBlockSignatureException"
            );

            Address stateKey = _fx.Address1;
            var miner = new PrivateKey();
            var action = new DumbAction(stateKey, "genesis");

            using (IStore store = new MemoryStore())
            using (var stateStore = new TrieStateStore(new MemoryKeyValueStore()))
            {
                var genesis = ProposeGenesis(
                    GenesisProposer.PublicKey,
                    transactions: new[]
                    {
                        Transaction<DumbAction>.Create(
                            0,
                            new PrivateKey(),
                            null,
                            new[] { action },
                            null,
                            DateTimeOffset.UtcNow
                        ),
                    }
                ).Evaluate(
                    privateKey: GenesisProposer,
                    blockAction: _policy.BlockAction,
                    nativeTokenPredicate: _policy.NativeTokens.Contains,
                    stateStore: stateStore
                );
                store.PutBlock(genesis);
                var renderer = new RecordingActionRenderer<DumbAction>();
                var blockChain = new BlockChain<DumbAction>(
                    _policy,
                    new VolatileStagePolicy<DumbAction>(),
                    store,
                    stateStore,
                    genesis,
                    renderers: new[] { renderer }
                );

                Assert.Equal(1, renderer.ActionRecords.Count(r => r.Action is DumbAction));
                Assert.Equal(2, renderer.BlockRecords.Count);
                // NOTE: AttachStateRootHash, Append
                Assert.Equal(2, DumbAction.ExecuteRecords.Value.Count(r => !r.Rehearsal));

                Block<DumbAction> block1 = blockChain.ProposeBlock(miner);
                blockChain.Append(block1, CreateBlockCommit(block1));
                Block<DumbAction> block2 = blockChain.ProposeBlock(
                    miner, lastCommit: CreateBlockCommit(blockChain.Tip));
                blockChain.Append(block2, CreateBlockCommit(block2));

                int blockRecordsBeforeFork = renderer.BlockRecords.Count;

                blockChain.Fork(blockChain.Tip.Hash);

                Assert.Equal(1, renderer.ActionRecords.Count(r => r.Action is DumbAction));
                Assert.Equal(blockRecordsBeforeFork, renderer.BlockRecords.Count);
                // NOTE: AttachStateRootHash, Append
                Assert.Equal(2, DumbAction.ExecuteRecords.Value.Count(r => !r.Rehearsal));
            }
        }

        [Fact]
        public void DetectInvalidTxNonce()
        {
            var privateKey = new PrivateKey();
            var actions = new[] { new DumbAction(_fx.Address1, "foo") };

            var genesis = _blockChain.Genesis;

            Transaction<DumbAction>[] txsA =
            {
                _fx.MakeTransaction(actions, privateKey: privateKey),
            };

            Block<DumbAction> b1 = ProposeNext(
                genesis,
                txsA,
                blockInterval: TimeSpan.FromSeconds(10),
                miner: _fx.Proposer.PublicKey
            ).Evaluate(_fx.Proposer, _blockChain);
            _blockChain.Append(b1, TestUtils.CreateBlockCommit(b1));

            Block<DumbAction> b2 = ProposeNext(
                b1,
                txsA,
                blockInterval: TimeSpan.FromSeconds(10),
                miner: _fx.Proposer.PublicKey,
                lastCommit: CreateBlockCommit(b1)
            ).Evaluate(_fx.Proposer, _blockChain);
            Assert.Throws<InvalidTxNonceException>(() =>
                _blockChain.Append(b2, CreateBlockCommit(b2)));

            Transaction<DumbAction>[] txsB =
            {
                _fx.MakeTransaction(
                    actions,
                    nonce: 1,
                    privateKey: privateKey),
            };
            b2 = ProposeNext(
                b1,
                txsB,
                blockInterval: TimeSpan.FromSeconds(10),
                miner: _fx.Proposer.PublicKey,
                lastCommit: CreateBlockCommit(b1)
            ).Evaluate(_fx.Proposer, _blockChain);
            _blockChain.Append(b2, CreateBlockCommit(b2));
        }

        [SkippableFact]
        public void ForkTxNonce()
        {
            // An active account, so that its some recent transactions became "stale" due to a fork.
            var privateKey = new PrivateKey();
            Address address = privateKey.ToAddress();

            // An inactive account, so that it has no recent transactions but only an old
            // transaction, so that its all transactions are stale-proof (stale-resistant).
            var lessActivePrivateKey = new PrivateKey();
            Address lessActiveAddress = lessActivePrivateKey.ToAddress();

            var actions = new[] { new DumbAction(address, "foo") };

            var genesis = _blockChain.Genesis;

            Transaction<DumbAction>[] txsA =
            {
                _fx.MakeTransaction(actions, privateKey: privateKey),
                _fx.MakeTransaction(privateKey: lessActivePrivateKey),
            };

            Assert.Equal(0, _blockChain.GetNextTxNonce(address));

            Block<DumbAction> b1 = ProposeNext(
                genesis,
                txsA,
                blockInterval: TimeSpan.FromSeconds(10),
                miner: _fx.Proposer.PublicKey
            ).Evaluate(_fx.Proposer, _blockChain);
            _blockChain.Append(b1, CreateBlockCommit(b1));

            Assert.Equal(1, _blockChain.GetNextTxNonce(address));

            Transaction<DumbAction>[] txsB =
            {
                _fx.MakeTransaction(
                    actions,
                    nonce: 1,
                    privateKey: privateKey),
            };
            Block<DumbAction> b2 = ProposeNext(
                b1,
                txsB,
                blockInterval: TimeSpan.FromSeconds(10),
                miner: _fx.Proposer.PublicKey,
                lastCommit: CreateBlockCommit(b1)
            ).Evaluate(_fx.Proposer, _blockChain);
            _blockChain.Append(b2, CreateBlockCommit(b2));

            Assert.Equal(2, _blockChain.GetNextTxNonce(address));

            BlockChain<DumbAction> forked = _blockChain.Fork(b1.Hash);
            Assert.Equal(1, forked.GetNextTxNonce(address));
            Assert.Equal(1, forked.GetNextTxNonce(lessActiveAddress));
        }

<<<<<<< HEAD
        [Fact]
        public void GetBlockLocator()
=======
        [SkippableFact]
        public async Task GetBlockLocator()
>>>>>>> 4af0f1d2
        {
            Skip.IfNot(
                Environment.GetEnvironmentVariable("XUNIT_UNITY_RUNNER") is null,
                "Flaky test : Libplanet.Blocks.InvalidBlockSignatureException"
            );

            var key = new PrivateKey();
            List<Block<DumbAction>> blocks = new List<Block<DumbAction>>();
            foreach (var i in Enumerable.Range(0, 10))
            {
                var block = _blockChain.ProposeBlock(
                    key,
                    lastCommit: CreateBlockCommit(_blockChain.Tip));
                _blockChain.Append(block, CreateBlockCommit(block));
                blocks.Add(block);
            }

            BlockLocator actual = _blockChain.GetBlockLocator(threshold: 3);
            BlockLocator expected = new BlockLocator(new[]
            {
                blocks[9].Hash,
                blocks[8].Hash,
                blocks[7].Hash,
                blocks[6].Hash,
                blocks[5].Hash,
                blocks[3].Hash,
                _blockChain.Genesis.Hash,
            });

            Assert.Equal(expected, actual);
        }

        [SkippableTheory]
        [InlineData(true)]
        [InlineData(false)]
        public void Swap(bool render)
        {
            Assert.Throws<ArgumentNullException>(() => _blockChain.Swap(null, render)());

            (var addresses, Transaction<DumbAction>[] txs1) =
                MakeFixturesForAppendTests();
            var genesis = _blockChain.Genesis;
            var miner = new PrivateKey();
            var minerAddress = miner.ToAddress();

            Block<DumbAction> block1 = ProposeNext(
                genesis,
                txs1,
                miner: miner.PublicKey,
                blockInterval: TimeSpan.FromSeconds(10)
            ).Evaluate(miner, _blockChain);
            _blockChain.Append(block1, CreateBlockCommit(block1));

            PrivateKey privateKey = new PrivateKey(new byte[]
            {
                0xa8, 0x21, 0xc7, 0xc2, 0x08, 0xa9, 0x1e, 0x53, 0xbb, 0xb2,
                0x71, 0x15, 0xf4, 0x23, 0x5d, 0x82, 0x33, 0x44, 0xd1, 0x16,
                0x82, 0x04, 0x13, 0xb6, 0x30, 0xe7, 0x96, 0x4f, 0x22, 0xe0,
                0xec, 0xe0,
            });

            BlockHash tipHash = _blockChain.Tip.Hash;
            BlockChain<DumbAction> fork = _blockChain.Fork(tipHash);

            Transaction<DumbAction>[][] txsA =
            {
                new[] // block #2
                {
                    _fx.MakeTransaction(
                        new[]
                        {
                            new DumbAction(addresses[0], "foo"),
                        },
                        timestamp: DateTimeOffset.MinValue,
                        nonce: 2,
                        privateKey: privateKey),
                    _fx.MakeTransaction(
                        new[]
                        {
                            new DumbAction(addresses[1], "bar"),
                        },
                        timestamp: DateTimeOffset.MinValue.AddSeconds(3),
                        nonce: 3,
                        privateKey: privateKey),
                },
                new[] // block #3
                {
                    _fx.MakeTransaction(
                        new[]
                        {
                            new DumbAction(addresses[2], "baz"),
                        },
                        timestamp: DateTimeOffset.MinValue,
                        nonce: 4,
                        privateKey: privateKey),
                    _fx.MakeTransaction(
                        new[]
                        {
                            new DumbAction(addresses[3], "qux"),
                        },
                        timestamp: DateTimeOffset.MinValue.AddSeconds(4),
                        nonce: 5,
                        privateKey: privateKey),
                },
            };

            foreach (Transaction<DumbAction>[] txs in txsA)
            {
                Block<DumbAction> b = ProposeNext(
                    _blockChain.Tip,
                    txs,
                    blockInterval: TimeSpan.FromSeconds(10),
                    miner: miner.PublicKey,
                    lastCommit: CreateBlockCommit(_blockChain.Tip)
                ).Evaluate(miner, _blockChain);
                _blockChain.Append(b, CreateBlockCommit(b));
            }

            Transaction<DumbAction>[] txsB =
            {
                _fx.MakeTransaction(
                    new[]
                    {
                        new DumbAction(addresses[0], "fork-foo"),
                    },
                    timestamp: DateTimeOffset.MinValue,
                    nonce: 2,
                    privateKey: privateKey),
                _fx.MakeTransaction(
                    new[]
                    {
                        new DumbAction(addresses[1], "fork-bar"),
                        new DumbAction(addresses[2], "fork-baz"),
                    },
                    timestamp: DateTimeOffset.MinValue.AddSeconds(2),
                    nonce: 3,
                    privateKey: privateKey),
            };

            Block<DumbAction> forkTip = ProposeNext(
                fork.Tip,
                txsB,
                blockInterval: TimeSpan.FromSeconds(10),
                miner: miner.PublicKey,
                lastCommit: CreateBlockCommit(fork.Tip)
            ).Evaluate(miner, fork);
            fork.Append(
                forkTip,
                CreateBlockCommit(forkTip),
                evaluateActions: true,
                renderBlocks: true,
                renderActions: false
            );

            Guid previousChainId = _blockChain.Id;
            _renderer.ResetRecords();
            _blockChain.Swap(fork, render)();

            Assert.Empty(_blockChain.Store.IterateIndexes(previousChainId));
            Assert.Empty(_blockChain.Store.ListTxNonces(previousChainId));

            RenderRecord<DumbAction>.BlockBase[] blockLevelRenders = _renderer.Records
                .OfType<RenderRecord<DumbAction>.BlockBase>()
                .ToArray();

            RenderRecord<DumbAction>.ActionBase[] actionRenders = _renderer.ActionRecords
                .Where(r => r.Action is DumbAction)
                .ToArray();
            DumbAction[] actions = actionRenders.Select(r => (DumbAction)r.Action).ToArray();

            int actionsCountA = txsA.Sum(
                a => a.Sum(tx => tx.CustomActions.Count)
            );
            int actionsCountB = txsB.Sum(tx => tx.CustomActions.Count);

            int totalBlockCount = (int)_blockChain[-1].Index + 1;
            int unRenderBlockCount = 2;

            if (render)
            {
                Assert.Equal(4, blockLevelRenders.Length);
                Assert.IsType<RenderRecord<DumbAction>.Reorg>(blockLevelRenders[0]);
                Assert.True(blockLevelRenders[0].Begin);
                Assert.IsType<RenderRecord<DumbAction>.Block>(blockLevelRenders[1]);
                Assert.True(blockLevelRenders[1].Begin);
                Assert.IsType<RenderRecord<DumbAction>.Block>(blockLevelRenders[2]);
                Assert.True(blockLevelRenders[2].End);

                Assert.IsType<RenderRecord<DumbAction>.Reorg>(blockLevelRenders.Last());
                Assert.True(blockLevelRenders.Last().End);

                Assert.True(blockLevelRenders[0].Index < actionRenders[0].Index);
                Assert.True(actionRenders.Last(r => r.Unrender).Index < blockLevelRenders[1].Index);
                Assert.True(blockLevelRenders[1].Index < actionRenders.First(r => r.Render).Index);
                Assert.True(actionRenders.Last().Index < blockLevelRenders[2].Index);

                Assert.Equal(actionsCountB + actionsCountA, actionRenders.Length);
                Assert.True(actionRenders.Take(actionsCountA).All(r => r.Unrender));
                Assert.True(actionRenders.Skip(actionsCountA).All(r => r.Render));

                Assert.Equal("qux", actions[0].Item);
                Assert.Equal("baz", actions[1].Item);
                Assert.Equal("bar", actions[2].Item);
                Assert.Equal("foo", actions[3].Item);
                Assert.Equal("fork-foo", actions[4].Item);
                Assert.Equal("fork-bar", actions[5].Item);
                Assert.Equal("fork-baz", actions[6].Item);

                RenderRecord<DumbAction>.ActionBase[] blockActionRenders = _renderer.ActionRecords
                    .Where(r => r.Action is MinerReward)
                    .ToArray();

                // except genesis block.
                Assert.Equal(
                    (Integer)(totalBlockCount - 1),
                    (Integer)_blockChain.GetState(minerAddress)
                );
                Assert.Equal(totalBlockCount, blockActionRenders.Length);
                Assert.True(blockActionRenders.Take(unRenderBlockCount).All(r => r.Unrender));
                Assert.True(blockActionRenders.Skip(unRenderBlockCount).All(r => r.Render));
            }
            else
            {
                Assert.Empty(actionRenders);
            }
        }

<<<<<<< HEAD
        [Fact]
        public void GetBlockCommit()
        {
            // Note: Getting BlockCommit from PoW block test is not present.
            // Requesting blockCommit of genesis block returns null.
            Assert.Null(_blockChain.GetBlockCommit(0));
            Assert.Null(_blockChain.GetBlockCommit(_blockChain.Genesis.Hash));

            // BlockCommit is put to store when block is appended.
            Block<DumbAction> block1 = _blockChain.ProposeBlock(new PrivateKey());
            BlockCommit blockCommit1 = CreateBlockCommit(block1);
            _blockChain.Append(block1, blockCommit1);
            Assert.Equal(blockCommit1, _blockChain.GetBlockCommit(block1.Index));
            Assert.Equal(blockCommit1, _blockChain.GetBlockCommit(block1.Hash));

            // BlockCommit is retrieved from lastCommit.
            Block<DumbAction> block2 = _blockChain.ProposeBlock(
                new PrivateKey(),
                lastCommit: CreateBlockCommit(_blockChain.Tip));
            BlockCommit blockCommit2 = CreateBlockCommit(block2);
            _blockChain.Append(block2, blockCommit2);

            // These are different due to timestamps on votes.
            Assert.NotEqual(blockCommit1, _blockChain.GetBlockCommit(block1.Index));
            Assert.Equal(block2.LastCommit, _blockChain.GetBlockCommit(block1.Index));
            Assert.Equal(block2.LastCommit, _blockChain.GetBlockCommit(block1.Hash));
        }

        [Fact]
        public void CleanupBlockCommitStore()
        {
            BlockCommit blockCommit1 = CreateBlockCommit(
                new BlockHash(GetRandomBytes(BlockHash.Size)), 1, 0);
            BlockCommit blockCommit2 = CreateBlockCommit(
                new BlockHash(GetRandomBytes(BlockHash.Size)), 2, 0);
            BlockCommit blockCommit3 = CreateBlockCommit(
                new BlockHash(GetRandomBytes(BlockHash.Size)), 3, 0);

            _blockChain.Store.PutBlockCommit(blockCommit1);
            _blockChain.Store.PutBlockCommit(blockCommit2);
            _blockChain.Store.PutBlockCommit(blockCommit3);
            _blockChain.CleanupBlockCommitStore(blockCommit3.Height);

            Assert.Null(_blockChain.Store.GetBlockCommit(blockCommit1.BlockHash));
            Assert.Null(_blockChain.Store.GetBlockCommit(blockCommit2.BlockHash));
            Assert.Equal(blockCommit3, _blockChain.Store.GetBlockCommit(blockCommit3.BlockHash));
        }

        [Theory]
=======
        [SkippableTheory]
>>>>>>> 4af0f1d2
        [InlineData(true)]
        [InlineData(false)]
        public void SwapForSameTip(bool render)
        {
            BlockChain<DumbAction> fork = _blockChain.Fork(_blockChain.Tip.Hash);
            IReadOnlyList<RenderRecord<DumbAction>> prevRecords = _renderer.Records;
            _blockChain.Swap(fork, render: render)();

            // Render methods should be invoked if and only if the tip changes
            Assert.Equal(prevRecords, _renderer.Records);
        }

        [SkippableTheory]
        [InlineData(true)]
        [InlineData(false)]
        public void SwapWithoutReorg(bool render)
        {
            Skip.IfNot(
                Environment.GetEnvironmentVariable("XUNIT_UNITY_RUNNER") is null,
                "Flaky test : Libplanet.Blocks.InvalidBlockSignatureException"
            );

            BlockChain<DumbAction> fork = _blockChain.Fork(_blockChain.Tip.Hash);

            // The lower  chain goes to the higher chain  [#N -> #N+1]
            Block<DumbAction> block = fork.ProposeBlock(new PrivateKey());
            fork.Append(block, CreateBlockCommit(block));
            IReadOnlyList<RenderRecord<DumbAction>.Reorg> prevRecords = _renderer.ReorgRecords;
            _blockChain.Swap(fork, render: render)();

            // RenderReorg() should be invoked if and only if the actual reorg happens
            Assert.Equal(prevRecords, _renderer.ReorgRecords);
        }

<<<<<<< HEAD
        [Fact]
        public void TreatGoingBackwardAsReorg()
=======
        [SkippableFact]
        public async Task TreatGoingBackwardAsReorg()
>>>>>>> 4af0f1d2
        {
            Skip.IfNot(
                Environment.GetEnvironmentVariable("XUNIT_UNITY_RUNNER") is null,
                "Flaky test : Libplanet.Blocks.InvalidBlockSignatureException"
            );

            BlockChain<DumbAction> fork = _blockChain.Fork(_blockChain.Tip.Hash);

            // The higher chain goes to the lower  chain  [#N -> #N-1]
            Block<DumbAction> block = _blockChain.ProposeBlock(new PrivateKey());
            _blockChain.Append(block, CreateBlockCommit(block));
            IReadOnlyList<RenderRecord<DumbAction>.Reorg> prevRecords = _renderer.ReorgRecords;
            _blockChain.Swap(fork, render: true)();

            // RenderReorg() should be invoked if and only if the actual reorg happens
            Assert.Equal(prevRecords.Count + 2, _renderer.ReorgRecords.Count);
            Assert.Equal(prevRecords, _renderer.ReorgRecords.Take(prevRecords.Count));
            RenderRecord<DumbAction>.Reorg begin = _renderer.ReorgRecords[prevRecords.Count];
            Assert.True(begin.Begin);
            RenderRecord<DumbAction>.Reorg end = _renderer.ReorgRecords[prevRecords.Count + 1];
            Assert.True(end.End);
        }

        [SkippableTheory]
        [InlineData(true)]
        [InlineData(false)]
        public void ReorgIsUnableToHeterogenousChain(bool render)
        {
            Skip.IfNot(
                Environment.GetEnvironmentVariable("XUNIT_UNITY_RUNNER") is null,
                "Flaky test : Libplanet.Blocks.InvalidBlockSignatureException"
            );

            using (var fx2 = new MemoryStoreFixture(_policy.BlockAction))
            {
                Block<DumbAction> genesis2 = ProposeGenesis<DumbAction>(
                    timestamp: DateTimeOffset.UtcNow,
                    proposer: GenesisProposer.PublicKey
                ).Evaluate(
                    GenesisProposer,
                    _policy.BlockAction,
                    _policy.NativeTokens.Contains,
                    fx2.StateStore
                );
                var chain2 = new BlockChain<DumbAction>(
                    _policy,
                    _stagePolicy,
                    fx2.Store,
                    fx2.StateStore,
                    genesis2
                );
                var key = new PrivateKey();
                for (int i = 0; i < 5; i++)
                {
                    Block<DumbAction> block1 = _blockChain.ProposeBlock(
                        key, lastCommit: CreateBlockCommit(_blockChain.Tip));
                    _blockChain.Append(block1, CreateBlockCommit(block1));

                    Block<DumbAction> block2 = chain2.ProposeBlock(
                        key, lastCommit: CreateBlockCommit(chain2.Tip));
                    chain2.Append(block2, CreateBlockCommit(block2));
                }

                Log.Logger.CompareBothChains(
                    LogEventLevel.Debug,
                    nameof(_blockChain),
                    _blockChain,
                    nameof(chain2),
                    chain2
                );

                Assert.Throws<InvalidGenesisBlockException>(() =>
                    _blockChain.Swap(chain2, render)()
                );
            }
        }

        [Fact]
        public void GetStatesOnUninitializedBlockChain()
        {
            bool invoked = false;
            IReadOnlyList<IValue> values = null;
            IValue value = null;
            var policy = new NullPolicyForGetStatesOnUninitializedBlockChain<DumbAction>(
                c =>
                {
                    // ReSharper disable AccessToModifiedClosure
                    // The following method calls should not throw any exceptions:
                    values = c?.GetStates(new[] { default(Address) });
                    value = c?.GetState(default);
                    invoked = true;
                    // ReSharper restore AccessToModifiedClosure
                });
            var store = new MemoryStore();
            var stateStore = new TrieStateStore(new MemoryKeyValueStore());
            Block<DumbAction> genesisWithTx = ProposeGenesis(
                GenesisProposer.PublicKey,
                new[]
                {
                    Transaction<DumbAction>.Create(
                        0,
                        new PrivateKey(),
                        null,
                        Array.Empty<DumbAction>()
                    ),
                }
            ).Evaluate(
                privateKey: GenesisProposer,
                blockAction: policy.BlockAction,
                nativeTokenPredicate: policy.NativeTokens.Contains,
                stateStore: stateStore
            );
            var chain = new BlockChain<DumbAction>(
                policy,
                new VolatileStagePolicy<DumbAction>(),
                store,
                stateStore,
                genesisWithTx
            );
            Assert.True(invoked);
            Assert.NotNull(values);
            Assert.Single(values);
            Assert.Null(values[0]);
            Assert.Null(value);
        }

        // This is a regression test for:
        // https://github.com/planetarium/libplanet/issues/189#issuecomment-482443607.
        [Fact]
        public void GetStateOnlyDrillsDownUntilRequestedAddressesAreFound()
        {
            var policy = new NullBlockPolicy<DumbAction>();
            var tracker = new StoreTracker(_fx.Store);
            var chain = new BlockChain<DumbAction>(
                policy,
                new VolatileStagePolicy<DumbAction>(),
                tracker,
                _fx.StateStore,
                _fx.GenesisBlock
            );

            Block<DumbAction> b = chain.Genesis;
            Address[] addresses = new Address[30];
            for (int i = 0; i < addresses.Length; ++i)
            {
                var privateKey = new PrivateKey();
                Address address = privateKey.ToAddress();
                addresses[i] = address;
                DumbAction[] actions =
                {
                    new DumbAction(address, "foo"),
                    new DumbAction(i < 1 ? address : addresses[i - 1], "bar"),
                };
                Transaction<DumbAction>[] txs =
                {
                    Transaction<DumbAction>.Create(0, privateKey, chain.Genesis.Hash, actions),
                };
                b = ProposeNext(
                    b,
                    txs,
                    miner: _fx.Proposer.PublicKey,
                    lastCommit: CreateBlockCommit(b)
                ).Evaluate(_fx.Proposer, chain);
                chain.Append(b, CreateBlockCommit(b));
            }

            tracker.ClearLogs();
            int testingDepth = addresses.Length / 2;
            Address[] targetAddresses = Enumerable.Range(
                testingDepth,
                Math.Min(10, addresses.Length - testingDepth - 1)
            ).Select(i => addresses[i]).ToArray();

            Assert.All(chain.GetStates(targetAddresses), Assert.NotNull);

            var callCount = tracker.Logs.Where(
                trackLog => trackLog.Method == "GetBlockStates"
            ).Select(trackLog => trackLog.Params).Count();
            Assert.True(testingDepth >= callCount);
        }

        [SkippableFact]
        public void GetStateReturnsEarlyForNonexistentAccount()
        {
            var blockPolicy = new NullBlockPolicy<DumbAction>();
            var tracker = new StoreTracker(_fx.Store);
            var chain = new BlockChain<DumbAction>(
                blockPolicy,
                new VolatileStagePolicy<DumbAction>(),
                tracker,
                _fx.StateStore,
                _fx.GenesisBlock
            );

            Block<DumbAction> b = chain.Genesis;
            for (int i = 0; i < 20; ++i)
            {
                b = ProposeNext(
                    b,
                    blockInterval: TimeSpan.FromSeconds(10),
                    miner: _fx.Proposer.PublicKey,
                    lastCommit: CreateBlockCommit(b)
                ).Evaluate(_fx.Proposer, chain);
                chain.Append(b, CreateBlockCommit(b));
            }

            tracker.ClearLogs();
            Address nonexistent = new PrivateKey().ToAddress();
            IValue result = chain.GetState(nonexistent);
            Assert.Null(result);
            var callCount = tracker.Logs.Where(
                trackLog => trackLog.Method == "GetBlockStates"
            ).Select(trackLog => trackLog.Params).Count();
            Assert.True(
                callCount <= 1,
                $"GetBlocksStates() was called {callCount} times"
            );
        }

<<<<<<< HEAD
        [Fact]
        public void GetStateReturnsValidStateAfterFork()
        {
=======
        [SkippableFact]
        public async Task GetStateReturnsValidStateAfterFork()
        {
            Skip.IfNot(
                Environment.GetEnvironmentVariable("XUNIT_UNITY_RUNNER") is null,
                "Flaky test : Libplanet.Blocks.InvalidBlockSignatureException"
            );

            Block<DumbAction> genesisBlock = BlockChain<DumbAction>.MakeGenesisBlock(
                new[] { new DumbAction(_fx.Address1, "item0.0", idempotent: true) }
            );
>>>>>>> 4af0f1d2
            var privateKey = new PrivateKey();
            var store = new MemoryStore();
            var stateStore =
                new TrieStateStore(new MemoryKeyValueStore());
            var chain = MakeBlockChain(
                new NullBlockPolicy<DumbAction>(),
                store,
                stateStore,
                new[] { new DumbAction(_fx.Address1, "item0.0", idempotent: true) });
            Assert.Equal("item0.0", (Text)chain.GetState(_fx.Address1));

            chain.MakeTransaction(
                privateKey,
                new[] { new DumbAction(_fx.Address1, "item1.0"), }
            );
            Block<DumbAction> block = chain.ProposeBlock(new PrivateKey());

            chain.Append(block, CreateBlockCommit(block));
            Assert.Equal(
                new IValue[] { (Text)"item0.0,item1.0" },
                chain.GetStates(new[] { _fx.Address1 })
            );
            Assert.Equal("item0.0,item1.0", (Text)chain.GetState(_fx.Address1));

            var forked = chain.Fork(chain.Tip.Hash);
            Assert.Equal(2, forked.Count);
            Assert.Equal(
                new IValue[] { (Text)"item0.0,item1.0" },
                forked.GetStates(new[] { _fx.Address1 })
            );
            Assert.Equal("item0.0,item1.0", (Text)forked.GetState(_fx.Address1));
        }

        [SkippableFact]
        public void GetStateWithRecalculation()
        {
            Skip.IfNot(
                Environment.GetEnvironmentVariable("XUNIT_UNITY_RUNNER") is null,
                "Flaky test : Libplanet.Blocks.InvalidBlockSignatureException"
            );

            // Only chain[4] and chain[7] has stored states.
            (Address signer, Address[] addresses, BlockChain<DumbAction> chain)
                = MakeIncompleteBlockStates();
            IStateStore stateStore = chain.StateStore;

            Assert.False(stateStore.ContainsStateRoot(chain[6].StateRootHash));
            IValue value = chain.GetState(
                addresses[4],
                chain[6].Hash,
                StateCompleters<DumbAction>.Recalculate);
            Assert.True(stateStore.ContainsStateRoot(chain[2].StateRootHash));
            Assert.True(stateStore.ContainsStateRoot(chain[6].StateRootHash));
            Assert.False(stateStore.ContainsStateRoot(chain[8].StateRootHash));
        }

        [Fact]
        public void GetStateWithComplementAll()
        {
            // Only chain[4] and chain[7] has stored states.
            (Address signer, Address[] addresses, BlockChain<DumbAction> chain)
                = MakeIncompleteBlockStates();
            IStateStore stateStore = chain.StateStore;

            Assert.False(stateStore.ContainsStateRoot(chain[6].StateRootHash));
            IValue value = chain.GetState(
                addresses[4],
                chain[6].Hash,
                StateCompleters<DumbAction>.ComplementAll);
            Assert.True(stateStore.ContainsStateRoot(chain[2].StateRootHash));
            Assert.True(stateStore.ContainsStateRoot(chain[6].StateRootHash));
            Assert.False(stateStore.ContainsStateRoot(chain[8].StateRootHash));
        }

        [SkippableFact]
        public void GetStateWithComplementLatest()
        {
            // Only chain[4] and chain[7] has stored states.
            (Address signer, Address[] addresses, BlockChain<DumbAction> chain)
                = MakeIncompleteBlockStates();
            IStateStore stateStore = chain.StateStore;

            Assert.False(stateStore.ContainsStateRoot(chain[6].StateRootHash));
            IValue value = chain.GetState(
                addresses[4],
                chain[6].Hash,
                StateCompleters<DumbAction>.ComplementLatest);
            Assert.False(stateStore.ContainsStateRoot(chain[2].StateRootHash));
            Assert.True(stateStore.ContainsStateRoot(chain[6].StateRootHash));
            Assert.False(stateStore.ContainsStateRoot(chain[8].StateRootHash));
        }

<<<<<<< HEAD
        [Fact]
        public void GetStateReturnsLatestStatesWhenMultipleAddresses()
=======
        [SkippableFact]
        public async Task GetStateReturnsLatestStatesWhenMultipleAddresses()
>>>>>>> 4af0f1d2
        {
            Skip.IfNot(
                Environment.GetEnvironmentVariable("XUNIT_UNITY_RUNNER") is null,
                "Flaky test : Libplanet.Blocks.InvalidBlockSignatureException"
            );

            var privateKeys = Enumerable.Range(1, 10).Select(_ => new PrivateKey()).ToList();
            var addresses = privateKeys.Select(AddressExtensions.ToAddress).ToList();
            var chain = new BlockChain<DumbAction>(
                new NullBlockPolicy<DumbAction>(),
                new VolatileStagePolicy<DumbAction>(),
                _fx.Store,
                _fx.StateStore,
                _fx.GenesisBlock);

            Assert.All(chain.GetStates(addresses), Assert.Null);
            foreach (var address in addresses)
            {
                Assert.Null(chain.GetState(address));
            }

            var privateKeysAndAddresses10 = privateKeys.Zip(addresses, (k, a) => (k, a));
            foreach (var (key, address) in privateKeysAndAddresses10)
            {
                chain.MakeTransaction(key, new[] { new DumbAction(address, "1") });
            }

            Block<DumbAction> block1 = chain.ProposeBlock(
                privateKeys[0], lastCommit: CreateBlockCommit(chain.Tip));

            chain.Append(block1, CreateBlockCommit(block1));

            Assert.All(chain.GetStates(addresses), v => Assert.Equal((Text)"1", v));
            foreach (var address in addresses)
            {
                Assert.Equal((Text)"1", chain.GetState(address));
            }

            chain.MakeTransaction(privateKeys[0], new[] { new DumbAction(addresses[0], "2") });
            Block<DumbAction> block2 = chain.ProposeBlock(
                privateKeys[0], lastCommit: CreateBlockCommit(chain.Tip));
            chain.Append(block2, CreateBlockCommit(block2));
            Assert.Equal((Text)"1,2", chain.GetState(addresses[0]));
            Assert.All(
                chain.GetStates(addresses.Skip(1).ToArray()),
                v => Assert.Equal((Text)"1", v)
            );
        }

<<<<<<< HEAD
        [Fact]
        public void FindBranchPoint()
=======
        [SkippableFact]
        public async Task FindBranchPoint()
>>>>>>> 4af0f1d2
        {
            Skip.IfNot(
                Environment.GetEnvironmentVariable("XUNIT_UNITY_RUNNER") is null,
                "Flaky test : Libplanet.Blocks.InvalidBlockSignatureException"
            );

            var key = new PrivateKey();
            Block<DumbAction> b1 = _blockChain.ProposeBlock(key);
            _blockChain.Append(b1, CreateBlockCommit(b1));
            Block<DumbAction> b2 = _blockChain.ProposeBlock(
                key, lastCommit: CreateBlockCommit(_blockChain.Tip));
            _blockChain.Append(b2, CreateBlockCommit(b2));
            Block<DumbAction> b3 = _blockChain.ProposeBlock(
                key, lastCommit: CreateBlockCommit(_blockChain.Tip));
            _blockChain.Append(b3, CreateBlockCommit(b3));
            Block<DumbAction> b4 = _blockChain.ProposeBlock(
                key, lastCommit: CreateBlockCommit(_blockChain.Tip));
            _blockChain.Append(b4, CreateBlockCommit(b4));

            Assert.Equal(b1.PreviousHash, _blockChain.Genesis.Hash);

            var emptyLocator = new BlockLocator(new[] { _blockChain.Genesis.Hash });
            var invalidLocator = new BlockLocator(
                new[] { new BlockHash(TestUtils.GetRandomBytes(BlockHash.Size)) });
            var locator = new BlockLocator(
                new[] { b4.Hash, b3.Hash, b1.Hash, _blockChain.Genesis.Hash });

            using (var emptyFx = new MemoryStoreFixture(_policy.BlockAction))
            using (var forkFx = new MemoryStoreFixture(_policy.BlockAction))
            {
<<<<<<< HEAD
                var genesisBlock = BlockChain<DumbAction>.ProposeGenesisBlock();
=======
>>>>>>> 4af0f1d2
                var emptyChain = new BlockChain<DumbAction>(
                    _blockChain.Policy,
                    new VolatileStagePolicy<DumbAction>(),
                    emptyFx.Store,
                    emptyFx.StateStore,
                    emptyFx.GenesisBlock);
                var fork = new BlockChain<DumbAction>(
                    _blockChain.Policy,
                    new VolatileStagePolicy<DumbAction>(),
                    forkFx.Store,
                    forkFx.StateStore,
                    forkFx.GenesisBlock);
                fork.Append(b1, CreateBlockCommit(b1));
                fork.Append(b2, CreateBlockCommit(b2));
                Block<DumbAction> b5 = fork.ProposeBlock(
                    key, lastCommit: CreateBlockCommit(fork.Tip));
                fork.Append(b5, CreateBlockCommit(b5));

                // Testing emptyChain
                Assert.Equal(_blockChain.Genesis.Hash, emptyChain.FindBranchpoint(emptyLocator));
                Assert.Equal(_blockChain.Genesis.Hash, emptyChain.FindBranchpoint(locator));
                Assert.Null(emptyChain.FindBranchpoint(invalidLocator));

                // Testing _blockChain
                Assert.Equal(_blockChain.Genesis.Hash, _blockChain.FindBranchpoint(emptyLocator));
                Assert.Equal(b4.Hash, _blockChain.FindBranchpoint(locator));
                Assert.Null(_blockChain.FindBranchpoint(invalidLocator));

                // Testing fork
                Assert.Equal(_blockChain.Genesis.Hash, fork.FindBranchpoint(emptyLocator));
                Assert.Equal(b1.Hash, fork.FindBranchpoint(locator));
                Assert.Null(_blockChain.FindBranchpoint(invalidLocator));
            }
        }

        [SkippableFact]
        public void GetNextTxNonce()
        {
            var privateKey = new PrivateKey();
            Address address = privateKey.ToAddress();
            var actions = new[] { new DumbAction(_fx.Address1, "foo") };
            var genesis = _blockChain.Genesis;

            Assert.Equal(0, _blockChain.GetNextTxNonce(address));

            Transaction<DumbAction>[] txsA =
            {
                _fx.MakeTransaction(actions, privateKey: privateKey, nonce: 0),
            };

            Block<DumbAction> b1 = ProposeNext(
                genesis,
                txsA,
                blockInterval: TimeSpan.FromSeconds(10),
                miner: _fx.Proposer.PublicKey
            ).Evaluate(_fx.Proposer, _blockChain);
            _blockChain.Append(b1, CreateBlockCommit(b1));

            Assert.Equal(1, _blockChain.GetNextTxNonce(address));

            Transaction<DumbAction>[] txsB =
            {
                _fx.MakeTransaction(actions, privateKey: privateKey, nonce: 1),
                _fx.MakeTransaction(actions, privateKey: privateKey, nonce: 2),
            };

            StageTransactions(txsB);

            Assert.Equal(3, _blockChain.GetNextTxNonce(address));

            Transaction<DumbAction>[] txsC =
            {
                _fx.MakeTransaction(actions, privateKey: privateKey, nonce: 3),
                _fx.MakeTransaction(actions, privateKey: privateKey, nonce: 3),
            };
            StageTransactions(txsC);

            Assert.Equal(4, _blockChain.GetNextTxNonce(address));

            Transaction<DumbAction>[] txsD =
            {
                _fx.MakeTransaction(actions, privateKey: privateKey, nonce: 5),
            };
            StageTransactions(txsD);

            Assert.Equal(4, _blockChain.GetNextTxNonce(address));

            Transaction<DumbAction>[] txsE =
            {
                _fx.MakeTransaction(actions, privateKey: privateKey, nonce: 4),
                _fx.MakeTransaction(actions, privateKey: privateKey, nonce: 5),
                _fx.MakeTransaction(actions, privateKey: privateKey, nonce: 7),
            };
            StageTransactions(txsE);

            foreach (var tx in _blockChain.StagePolicy.Iterate(_blockChain))
            {
                _logger.Fatal(
                    "{Id}; {Signer}; {Nonce}; {Timestamp}",
                    tx.Id,
                    tx.Signer,
                    tx.Nonce,
                    tx.Timestamp);
            }

            Assert.Equal(6, _blockChain.GetNextTxNonce(address));
        }

<<<<<<< HEAD
        [Fact]
        public void GetNextTxNonceWithStaleTx()
=======
        [SkippableFact]
        public async Task GetNextTxNonceWithStaleTx()
>>>>>>> 4af0f1d2
        {
            Skip.IfNot(
                Environment.GetEnvironmentVariable("XUNIT_UNITY_RUNNER") is null,
                "Flaky test : Libplanet.Blocks.InvalidBlockSignatureException"
            );

            var privateKey = new PrivateKey();
            var address = privateKey.ToAddress();
            var actions = new[] { new DumbAction(address, "foo") };

            Transaction<DumbAction>[] txs =
            {
                _fx.MakeTransaction(actions, privateKey: privateKey),
                _fx.MakeTransaction(actions, privateKey: privateKey, nonce: 1),
            };

            StageTransactions(txs);
            Block<DumbAction> block = _blockChain.ProposeBlock(privateKey);
            _blockChain.Append(block, CreateBlockCommit(block));

            Transaction<DumbAction>[] staleTxs =
            {
                _fx.MakeTransaction(actions, privateKey: privateKey, nonce: 0),
                _fx.MakeTransaction(actions, privateKey: privateKey, nonce: 1),
            };
            StageTransactions(staleTxs);

            Assert.Equal(2, _blockChain.GetNextTxNonce(address));

            _blockChain.MakeTransaction(privateKey, actions);
            Assert.Equal(3, _blockChain.GetNextTxNonce(address));

            _blockChain.MakeTransaction(privateKey, actions);
            Assert.Equal(4, _blockChain.GetNextTxNonce(address));
        }

        [Fact]
        public void ValidateTxNonces()
        {
            var privateKey = new PrivateKey();
            var actions = new[] { new DumbAction(_fx.Address1, string.Empty) };

            var genesis = _blockChain.Genesis;

            Block<DumbAction> ProposeNext(
                Block<DumbAction> block,
                IReadOnlyList<Transaction<DumbAction>> txs
            ) =>
                TestUtils.ProposeNext(
                    block,
                    txs,
                    blockInterval: TimeSpan.FromSeconds(10),
                    miner: _fx.Proposer.PublicKey,
                    lastCommit: CreateBlockCommit(block)
                ).Evaluate(_fx.Proposer, _blockChain);

            Transaction<DumbAction>[] txsA =
            {
                _fx.MakeTransaction(actions, privateKey: privateKey, nonce: 1),
                _fx.MakeTransaction(actions, privateKey: privateKey, nonce: 0),
            };
            Block<DumbAction> b1 = ProposeNext(genesis, txsA);
            _blockChain.Append(b1, CreateBlockCommit(b1));

            Transaction<DumbAction>[] txsB =
            {
                _fx.MakeTransaction(actions, privateKey: privateKey, nonce: 2),
            };
            Block<DumbAction> b2 = ProposeNext(b1, txsB);
            _blockChain.Append(b2, CreateBlockCommit(b2));

            // Invalid if nonce is too low
            Transaction<DumbAction>[] txsC =
            {
                _fx.MakeTransaction(actions, privateKey: privateKey, nonce: 1),
            };
            Block<DumbAction> b3a = ProposeNext(b2, txsC);
            Assert.Throws<InvalidTxNonceException>(() =>
                _blockChain.Append(b3a, CreateBlockCommit(b3a)));

            // Invalid if nonce is too high
            Transaction<DumbAction>[] txsD =
            {
                _fx.MakeTransaction(actions, privateKey: privateKey, nonce: 4),
            };
            Block<DumbAction> b3b = ProposeNext(b2, txsD);
            Assert.Throws<InvalidTxNonceException>(() =>
                _blockChain.Append(b3b, CreateBlockCommit(b3b)));
        }

        [SkippableFact]
        public void MakeTransactionWithSystemAction()
        {
            Skip.IfNot(
                Environment.GetEnvironmentVariable("XUNIT_UNITY_RUNNER") is null,
                "Flaky test : Libplanet.Blocks.InvalidBlockSignatureException"
            );

            var foo = Currency.Uncapped("FOO", 2, minters: null);
            var privateKey = new PrivateKey();
            Address address = privateKey.ToAddress();
            var action = new Transfer(address, foo * 10);

            _blockChain.MakeTransaction(privateKey, systemAction: action);
            _blockChain.MakeTransaction(privateKey, systemAction: action);

            List<Transaction<DumbAction>> txs = _stagePolicy
                .Iterate(_blockChain)
                .OrderBy(tx => tx.Nonce)
                .ToList();

            Assert.Equal(2, txs.Count);

            var transaction = txs[0];
            Assert.Equal(0, transaction.Nonce);
            Assert.Equal(address, transaction.Signer);
            Assert.Equal(action, transaction.SystemAction);

            transaction = txs[1];
            Assert.Equal(1, transaction.Nonce);
            Assert.Equal(address, transaction.Signer);
            Assert.Equal(action, transaction.SystemAction);
        }

        [Fact]
        public void MakeTransactionWithCustomActions()
        {
            var privateKey = new PrivateKey();
            Address address = privateKey.ToAddress();
            var actions = new[] { new DumbAction(address, "foo") };

            _blockChain.MakeTransaction(privateKey, actions);
            _blockChain.MakeTransaction(privateKey, actions);

            List<Transaction<DumbAction>> txs = _stagePolicy
                .Iterate(_blockChain)
                .OrderBy(tx => tx.Nonce)
                .ToList();

            Assert.Equal(2, txs.Count);

            var transaction = txs[0];
            Assert.Equal(0, transaction.Nonce);
            Assert.Equal(address, transaction.Signer);
            Assert.Equal(actions, transaction.CustomActions);

            transaction = txs[1];
            Assert.Equal(1, transaction.Nonce);
            Assert.Equal(address, transaction.Signer);
            Assert.Equal(actions, transaction.CustomActions);
        }

        [Fact]
        public async Task MakeTransactionConcurrency()
        {
            var privateKey = new PrivateKey();
            Address address = privateKey.ToAddress();
            var actions = new[] { new DumbAction(address, "foo") };

            var tasks = Enumerable.Range(0, 10)
                .Select(_ => Task.Run(() => _blockChain.MakeTransaction(privateKey, actions)));

            await Task.WhenAll(tasks);

            var txIds = _blockChain.GetStagedTransactionIds();

            var nonces = txIds
                .Select(id => _stagePolicy.Get(_blockChain, id)
                    ?? _blockChain.GetTransaction(id))
                .Select(tx => tx.Nonce)
                .OrderBy(nonce => nonce)
                .ToArray();

            Assert.Equal(
                nonces,
                new long[] { 0, 1, 2, 3, 4, 5, 6, 7, 8, 9 }
            );
        }

<<<<<<< HEAD
        [Fact]
        public void BlockActionWithMultipleAddress()
=======
        [SkippableFact]
        public async Task BlockActionWithMultipleAddress()
>>>>>>> 4af0f1d2
        {
            Skip.IfNot(
                Environment.GetEnvironmentVariable("XUNIT_UNITY_RUNNER") is null,
                "Flaky test : Libplanet.Blocks.InvalidBlockSignatureException"
            );

            var miner0 = _blockChain.Genesis.Miner;
            var miner1 = new PrivateKey();
            var miner2 = new PrivateKey();
            var rewardRecordAddress = MinerReward.RewardRecordAddress;

            Block<DumbAction> block1 = _blockChain.ProposeBlock(
                miner1, lastCommit: CreateBlockCommit(_blockChain.Tip));
            _blockChain.Append(block1, CreateBlockCommit(block1));
            Block<DumbAction> block2 = _blockChain.ProposeBlock(
                miner1, lastCommit: CreateBlockCommit(_blockChain.Tip));
            _blockChain.Append(block2, CreateBlockCommit(block2));
            Block<DumbAction> block3 = _blockChain.ProposeBlock(
                miner2, lastCommit: CreateBlockCommit(_blockChain.Tip));
            _blockChain.Append(block3, CreateBlockCommit(block3));

            IValue miner1state = _blockChain.GetState(miner1.ToAddress());
            IValue miner2state = _blockChain.GetState(miner2.ToAddress());
            IValue rewardState = _blockChain.GetState(rewardRecordAddress);

            AssertBencodexEqual((Integer)2, miner1state);
            AssertBencodexEqual((Integer)1, miner2state);

            AssertBencodexEqual(
                (Text)$"{miner0},{miner1.ToAddress()},{miner1.ToAddress()},{miner2.ToAddress()}",
                rewardState
            );
        }

        /// <summary>
        /// Builds a fixture that has incomplete states for blocks other
        /// than the tip, to test <c>GetState()</c> method's
        /// <c>completeStates: true</c> option and
        /// <see cref="IncompleteBlockStatesException"/>.
        ///
        /// <para>The fixture this makes has total 5 addresses (i.e., accounts;
        /// these go to the second item of the returned triple) and 11 blocks
        /// (these go to the third item of the returned triple). Every block
        /// contains a transaction with an action that mutates one account
        /// state except for the genesis block.  All transactions in the fixture
        /// are signed by one private key (its address goes to the first item
        /// of the returned triple).  The most important thing is that
        /// overall blocks in the fixture look like:</para>
        ///
        /// <code>
        ///  Index   UpdatedAddresses   States in Store
        /// ------- ------------------ -----------------
        ///      0                      Absent
        ///      1   addresses[0]       Absent
        ///      2   addresses[1]       Absent
        ///      3   addresses[2]       Absent
        ///      4   addresses[3]       Present
        ///      5   addresses[4]       Absent
        ///      6   addresses[0]       Absent
        ///      7   addresses[1]       Present
        ///      8   addresses[2]       Absent
        ///      9   addresses[3]       Absent
        ///     10   addresses[4]       Absent
        /// </code>
        /// </summary>
        /// <param name="store">store.</param>
        /// <param name="stateStore">State Store.</param>
        /// <param name="renderer">Renderer.</param>
        /// <returns>Tuple of addresses and chain.</returns>
        internal static (Address, Address[] Addresses, BlockChain<DumbAction> Chain)
            MakeIncompleteBlockStates(
                IStore store,
                IStateStore stateStore,
                IRenderer<DumbAction> renderer = null
            )
        {
            List<int> presentIndices = new List<int>() { 4, 7 };
            List<Block<DumbAction>> presentBlocks = new List<Block<DumbAction>>();

            IBlockPolicy<DumbAction> blockPolicy = new NullBlockPolicy<DumbAction>();
            store = new StoreTracker(store);
            Guid chainId = Guid.NewGuid();
            Block<DumbAction> genesisBlock = ProposeGenesis<DumbAction>(
                GenesisProposer.PublicKey
            ).Evaluate(
                privateKey: GenesisProposer,
                blockAction: blockPolicy.BlockAction,
                nativeTokenPredicate: blockPolicy.NativeTokens.Contains,
                stateStore: stateStore
            );
            var chainStates = new BlockChainStates<DumbAction>(store, stateStore);
            var chain = new BlockChain<DumbAction>(
                blockPolicy,
                new VolatileStagePolicy<DumbAction>(),
                store,
                stateStore,
                chainId,
                genesisBlock,
                renderers: renderer is null ? null : new[] { renderer },
                blockChainStates: chainStates,
                actionEvaluator: new ActionEvaluator<DumbAction>(
<<<<<<< HEAD
                    blockPolicy.BlockAction,
=======
                    _ => blockPolicy.BlockAction,
>>>>>>> 4af0f1d2
                    chainStates,
                    trieGetter: hash => stateStore.GetStateRoot(
                        store.GetBlockDigest(hash)?.StateRootHash
                    ),
                    genesisHash: genesisBlock.Hash,
                    nativeTokenPredicate: blockPolicy.NativeTokens.Contains
                )
            );
            var privateKey = new PrivateKey();
            Address signer = privateKey.ToAddress();

            void BuildIndex(Guid id, Block<DumbAction> block)
            {
                foreach (Transaction<DumbAction> tx in block.Transactions)
                {
                    store.IncreaseTxNonce(id, tx.Signer);
                }

                store.AppendIndex(id, block.Hash);
            }

            // Build a store with incomplete states
            Block<DumbAction> b = chain.Genesis;
            AccountStateGetter nullAccountStateGetter = (address) => null;
            AccountBalanceGetter nullAccountBalanceGetter =
                (address, currency) => new FungibleAssetValue(currency);
            TotalSupplyGetter nullTotalSupplyGetter = currency =>
            {
                if (!currency.TotalSupplyTrackable)
                {
                    throw TotalSupplyNotTrackableException.WithDefaultMessage(currency);
                }

                return currency * 0;
            };
            ValidatorSetGetter nullValidatorSetGetter = () => new ValidatorSet();
            IAccountStateDelta previousStates = AccountStateDeltaImpl.ChooseVersion(
                b.ProtocolVersion,
                nullAccountStateGetter,
                nullAccountBalanceGetter,
                nullTotalSupplyGetter,
                nullValidatorSetGetter,
                b.Miner);
            ActionEvaluation[] evals =
                chain.ActionEvaluator.EvaluateBlock(b, previousStates).ToArray();
            IImmutableDictionary<Address, IValue> dirty = evals.GetDirtyStates();
            IImmutableDictionary<(Address, Currency), FungibleAssetValue> balances =
                evals.GetDirtyBalances();
            IImmutableDictionary<Currency, FungibleAssetValue> totalSupplies
                = evals.GetDirtyTotalSupplies();
            const int accountsCount = 5;
            Address[] addresses = Enumerable.Repeat<object>(null, accountsCount)
                .Select(_ => new PrivateKey().ToAddress())
                .ToArray();
            for (int i = 0; i < 2; ++i)
            {
                for (int j = 0; j < accountsCount; ++j)
                {
                    int index = i * accountsCount + j;
                    Transaction<DumbAction> tx = Transaction<DumbAction>.Create(
                        store.GetTxNonce(chainId, signer),
                        privateKey,
                        chain.Genesis.Hash,
                        new[] { new DumbAction(addresses[j], index.ToString()) }
                    );
                    b = ProposeNext(
                        b,
                        new[] { tx },
                        blockInterval: TimeSpan.FromSeconds(10),
                        miner: GenesisProposer.PublicKey,
                        lastCommit: CreateBlockCommit(b)
                    ).Evaluate(GenesisProposer, chain);
                    previousStates = AccountStateDeltaImpl.ChooseVersion(
                        b.ProtocolVersion,
                        addrs => addrs.Select(dirty.GetValueOrDefault).ToArray(),
                        (address, currency) => balances.GetValueOrDefault((address, currency)),
                        currency =>
                        {
                            if (!currency.TotalSupplyTrackable)
                            {
                                throw TotalSupplyNotTrackableException.WithDefaultMessage(currency);
                            }

                            return totalSupplies.TryGetValue(currency, out var totalSupply)
                                ? totalSupply
                                : currency * 0;
                        },
                        () => new ValidatorSet(),
                        b.Miner);

                    dirty = chain.ActionEvaluator.EvaluateBlock(b, previousStates).GetDirtyStates();
                    Assert.NotEmpty(dirty);
                    store.PutBlock(b);
                    BuildIndex(chainId, b);
                    Assert.Equal(b, chain[b.Hash]);
                    if (presentIndices.Contains((int)b.Index))
                    {
                        presentBlocks.Add(b);
                    }
                }
            }

            stateStore.PruneStates(
                ImmutableHashSet<HashDigest<SHA256>>.Empty
                    .Add(presentBlocks[0].StateRootHash)
                    .Add(presentBlocks[1].StateRootHash)
            );

            return (signer, addresses, chain);
        }

        private (Address, Address[] Addresses, BlockChain<DumbAction> Chain)
            MakeIncompleteBlockStates() =>
            MakeIncompleteBlockStates(_fx.Store, _fx.StateStore);

        private (Address[], Transaction<DumbAction>[]) MakeFixturesForAppendTests(
            PrivateKey privateKey = null,
            DateTimeOffset epoch = default,
            PrivateKey[] keys = null
        )
        {
            Address[] addresses = keys is PrivateKey[] ks
                ? ks.Select(AddressExtensions.ToAddress).ToArray()
                : new[]
                {
                    _fx.Address1,
                    _fx.Address2,
                    _fx.Address3,
                    _fx.Address4,
                    _fx.Address5,
                };

            if (addresses.Length != 5)
            {
                throw new ArgumentException("The number of keys must 5.", nameof(keys));
            }

            privateKey = privateKey ?? new PrivateKey(new byte[]
            {
                0xa8, 0x21, 0xc7, 0xc2, 0x08, 0xa9, 0x1e, 0x53, 0xbb, 0xb2,
                0x71, 0x15, 0xf4, 0x23, 0x5d, 0x82, 0x33, 0x44, 0xd1, 0x16,
                0x82, 0x04, 0x13, 0xb6, 0x30, 0xe7, 0x96, 0x4f, 0x22, 0xe0,
                0xec, 0xe0,
            });

            Transaction<DumbAction>[] txs =
            {
                _fx.MakeTransaction(
                    new[]
                    {
                        new DumbAction(addresses[0], "foo"),
                        new DumbAction(addresses[1], "bar"),
                    },
                    timestamp: epoch,
                    nonce: 0,
                    privateKey: privateKey),
                _fx.MakeTransaction(
                    new[]
                    {
                        new DumbAction(addresses[2], "baz"),
                        new DumbAction(addresses[3], "qux"),
                    },
                    timestamp: epoch.AddSeconds(5),
                    nonce: 1,
                    privateKey: privateKey),
            };

            return (addresses, txs);
        }

<<<<<<< HEAD
=======
        [SkippableFact]
        private async Task TipChanged()
        {
            Skip.IfNot(
                Environment.GetEnvironmentVariable("XUNIT_UNITY_RUNNER") is null,
                "Flaky test : Libplanet.Blocks.InvalidBlockSignatureException"
            );

            var genesis = _blockChain.Genesis;

            _renderer.ResetRecords();

            // Mine block
            Assert.Empty(_renderer.BlockRecords);
            Block<DumbAction> block = await _blockChain.MineBlock(new PrivateKey());
            IReadOnlyList<RenderRecord<DumbAction>.Block> records = _renderer.BlockRecords;
            Assert.Equal(2, records.Count);
            foreach (RenderRecord<DumbAction>.Block record in records)
            {
                Assert.Equal(genesis, record.OldTip);
                Assert.Equal(block, record.NewTip);
                Assert.Equal(1, record.NewTip.Index);
            }

            _renderer.ResetRecords();
            Assert.Throws<InvalidBlockIndexException>(() => _blockChain.Append(block));
            Assert.Empty(_renderer.BlockRecords);

            // TODO: Add test cases for swap
        }

        [SkippableFact]
        private async Task Reorged()
        {
            Skip.IfNot(
                Environment.GetEnvironmentVariable("XUNIT_UNITY_RUNNER") is null,
                "Flaky test : Libplanet.Blocks.InvalidBlockSignatureException"
            );

            _renderer.ResetRecords();
            var branchpoint = _blockChain.Tip;
            var fork = _blockChain.Fork(_blockChain.Tip.Hash);
            await fork.MineBlock(new PrivateKey());
            await fork.MineBlock(new PrivateKey());
            await _blockChain.MineBlock(new PrivateKey());

            var oldTip = _blockChain.Tip;
            var newTip = fork.Tip;

            Assert.Empty(_renderer.ReorgRecords);

            _blockChain.Swap(fork, true)();

            IReadOnlyList<RenderRecord<DumbAction>.Reorg> reorgRecords = _renderer.ReorgRecords;
            Assert.Equal(2, reorgRecords.Count);
            foreach (RenderRecord<DumbAction>.Reorg reorgRecord in reorgRecords)
            {
                Assert.Equal(oldTip, reorgRecord.OldTip);
                Assert.Equal(newTip, reorgRecord.NewTip);
                Assert.Equal(branchpoint, reorgRecord.Branchpoint);
            }
        }

>>>>>>> 4af0f1d2
        [Fact]
        private void ConstructWithGenesisBlock()
        {
            var storeFixture = new MemoryStoreFixture();
            var policy = new NullBlockPolicy<DumbAction>();

            var addresses = ImmutableList<Address>.Empty
                .Add(storeFixture.Address1)
                .Add(storeFixture.Address2)
                .Add(storeFixture.Address3);

            var validatorPrivKey = new PrivateKey();
            var systemActions = new IAction[]
            {
                new SetValidator(new Validator(validatorPrivKey.PublicKey, BigInteger.One)),
            };

            var actions =
                addresses
                    .Select((address, index) => new DumbAction(address, index.ToString()))
                    .ToArray();
            BlockChain<DumbAction> blockChain =
                new BlockChain<DumbAction>(
                    policy,
                    new VolatileStagePolicy<DumbAction>(),
                    storeFixture.Store,
                    storeFixture.StateStore,
                    BlockChain<DumbAction>.ProposeGenesisBlock(
                        customActions: actions, systemActions: systemActions));

            var validator = blockChain.GetValidatorSet()[0];
            Assert.Equal(validatorPrivKey.PublicKey, validator.PublicKey);
            Assert.Equal(BigInteger.One, validator.Power);
            Assert.Equal(addresses, blockChain.Genesis.Transactions.Single(
                tx => !(tx.CustomActions is null)).UpdatedAddresses);

            var states = addresses.Select(address => blockChain.GetState(address))
                .ToArray();
            for (int i = 0; i < states.Length; ++i)
            {
                Assert.Equal((Text)states[i], i.ToString());
            }
        }

        [Fact]
        private void ConstructWithUnexpectedGenesisBlock()
        {
            var policy = new NullBlockPolicy<DumbAction>();
            var stagePolicy = new VolatileStagePolicy<DumbAction>();
            var store = new MemoryStore();
            var stateStore = new TrieStateStore(new MemoryKeyValueStore());
            var genesisBlockA = BlockChain<DumbAction>.ProposeGenesisBlock();
            var genesisBlockB = BlockChain<DumbAction>.ProposeGenesisBlock();

            var blockChain = new BlockChain<DumbAction>(
                policy,
                stagePolicy,
                store,
                stateStore,
                genesisBlockA
            );

            Assert.Throws<InvalidGenesisBlockException>(() =>
            {
                var blockchain = new BlockChain<DumbAction>(
                    policy,
                    stagePolicy,
                    store,
                    stateStore,
                    genesisBlockB
                );
            });
        }

<<<<<<< HEAD
        [Fact]
        private void FilterLowerNonceTxAfterStaging()
=======
        [SkippableFact]
        private async Task FilterLowerNonceTxAfterStaging()
>>>>>>> 4af0f1d2
        {
            Skip.IfNot(
                Environment.GetEnvironmentVariable("XUNIT_UNITY_RUNNER") is null,
                "Flaky test : Libplanet.Blocks.InvalidBlockSignatureException"
            );

            var privateKey = new PrivateKey();
            var address = privateKey.ToAddress();
            var txsA = Enumerable.Range(0, 3)
                .Select(nonce => _fx.MakeTransaction(
                    nonce: nonce, privateKey: privateKey, timestamp: DateTimeOffset.Now))
                .ToArray();
            StageTransactions(txsA);
            Block<DumbAction> b1 = _blockChain.ProposeBlock(privateKey);
            _blockChain.Append(b1, CreateBlockCommit(b1));
            Assert.Equal(
                txsA,
                ActionEvaluator<DumbAction>.OrderTxsForEvaluation(
                    b1.ProtocolVersion,
                    b1.Transactions,
                    b1.PreEvaluationHash.ByteArray
                )
            );

            var txsB = Enumerable.Range(0, 4)
                .Select(nonce => _fx.MakeTransaction(
                    nonce: nonce, privateKey: privateKey, timestamp: DateTimeOffset.Now))
                .ToArray();
            StageTransactions(txsB);

            // Stage only txs having higher or equal with nonce than expected nonce.
            Assert.Single(_blockChain.GetStagedTransactionIds());
            Assert.Single(_blockChain.StagePolicy.Iterate(_blockChain, filtered: true));
            Assert.Equal(4, _blockChain.StagePolicy.Iterate(_blockChain, filtered: false).Count());
        }

        [SkippableFact]
        private void CheckIfTxPolicyExceptionHasInnerException()
        {
            var policy = new NullPolicyButTxPolicyAlwaysThrows<DumbAction>(
                x =>
                {
                    // ReSharper disable AccessToModifiedClosure
                    // The following method calls should not throw any exceptions:
                    x?.GetStates(new[] { default(Address) });
                    x?.GetState(default);
                    // ReSharper restore AccessToModifiedClosure
                });
            var store = new MemoryStore();
            var stateStore = new TrieStateStore(new MemoryKeyValueStore());
            Block<DumbAction> genesisWithTx = ProposeGenesis(
                GenesisProposer.PublicKey,
                new[]
                {
                    Transaction<DumbAction>.Create(
                        0,
                        new PrivateKey(),
                        null,
                        Array.Empty<DumbAction>()
                    ),
                }
            ).Evaluate(
                privateKey: GenesisProposer,
                blockAction: policy.BlockAction,
                nativeTokenPredicate: policy.NativeTokens.Contains,
                stateStore: stateStore
            );

            Assert.Throws<TxPolicyViolationException>(() =>
            {
                try
                {
                    var chain = new BlockChain<DumbAction>(
                        policy,
                        new VolatileStagePolicy<DumbAction>(),
                        store,
                        stateStore,
                        genesisWithTx
                    );
                }
                catch (TxPolicyViolationException e)
                {
                    Assert.NotNull(e.InnerException);
                    throw;
                }
            });
        }

        [Fact]
        private void ValidateNextBlockCommitOnValidatorSetChange()
        {
            var storeFixture = new MemoryStoreFixture();
            var policy = new NullBlockPolicy<DumbAction>();

            var addresses = ImmutableList<Address>.Empty
                .Add(storeFixture.Address1)
                .Add(storeFixture.Address2)
                .Add(storeFixture.Address3);

            var newValidatorPrivKey = new PrivateKey();
            var newValidators = ValidatorPrivateKeys.Append(newValidatorPrivKey);
            var systemActions = ValidatorPrivateKeys.Select(
                pk => new SetValidator(new Validator(pk.PublicKey, BigInteger.One)));

            BlockChain<DumbAction> blockChain =
                new BlockChain<DumbAction>(
                    policy,
                    new VolatileStagePolicy<DumbAction>(),
                    storeFixture.Store,
                    storeFixture.StateStore,
                    BlockChain<DumbAction>.ProposeGenesisBlock(systemActions: systemActions));

            blockChain.MakeTransaction(
                new PrivateKey(),
                new SetValidator(new Validator(newValidatorPrivKey.PublicKey, BigInteger.One)));
            var newBlock = blockChain.ProposeBlock(new PrivateKey());
            var newBlockCommit = new BlockCommit(
                newBlock.Index, 0, newBlock.Hash, ValidatorPrivateKeys.Select(
                    pk => new VoteMetadata(
                        newBlock.Index,
                        0,
                        newBlock.Hash,
                        DateTimeOffset.UtcNow,
                        pk.PublicKey,
                        VoteFlag.PreCommit).Sign(pk))
                .OrderBy(vote => vote.ValidatorPublicKey.ToAddress())
                .ToImmutableArray());
            blockChain.Append(newBlock, newBlockCommit);

            blockChain.MakeTransaction(
                new PrivateKey(),
                new SetValidator(new Validator(new PrivateKey().PublicKey, BigInteger.One)));
            var nextBlock = blockChain.ProposeBlock(
                new PrivateKey(), lastCommit: newBlockCommit);
            var nextBlockCommit = new BlockCommit(
                nextBlock.Index, 0, nextBlock.Hash, newValidators.Select(
                    pk => new VoteMetadata(
                        nextBlock.Index,
                        0,
                        nextBlock.Hash,
                        DateTimeOffset.UtcNow,
                        pk.PublicKey,
                        VoteFlag.PreCommit).Sign(pk))
                .OrderBy(vote => vote.ValidatorPublicKey.ToAddress())
                .ToImmutableArray());
            blockChain.Append(nextBlock, nextBlockCommit);

            blockChain.MakeTransaction(
                new PrivateKey(),
                new SetValidator(new Validator(new PrivateKey().PublicKey, BigInteger.One)));
            var invalidCommitBlock = blockChain.ProposeBlock(
                new PrivateKey(), lastCommit: nextBlockCommit);

            Assert.Throws<InvalidBlockCommitException>(
                () => blockChain.Append(
                    invalidCommitBlock,
                    new BlockCommit(
                        invalidCommitBlock.Index, 0, invalidCommitBlock.Hash, newValidators.Select(
                            pk => new VoteMetadata(
                                invalidCommitBlock.Index,
                                0,
                                invalidCommitBlock.Hash,
                                DateTimeOffset.UtcNow,
                                pk.PublicKey,
                                VoteFlag.PreCommit).Sign(pk)).ToImmutableArray())));

            Assert.Equal(
                blockChain.GetValidatorSet(blockChain[0].Hash),
                new ValidatorSet(
                    ValidatorPrivateKeys.Select(
                        pk => new Validator(pk.PublicKey, BigInteger.One)).ToList()));

            Assert.Equal(
                blockChain.GetValidatorSet(blockChain[1].Hash),
                new ValidatorSet(
                    newValidators.Select(
                        pk => new Validator(pk.PublicKey, BigInteger.One)).ToList()));
        }

        private class
            NullPolicyButTxPolicyAlwaysThrows<T> : NullPolicyForGetStatesOnUninitializedBlockChain<
                T>
            where T : IAction, new()
        {
            public NullPolicyButTxPolicyAlwaysThrows(
                Action<BlockChain<T>> hook)
                : base(hook)
            {
            }

            public override TxPolicyViolationException ValidateNextBlockTx(
                BlockChain<T> blockChain,
                Transaction<T> transaction
            )
            {
                _hook(blockChain);
                return new TxPolicyViolationException("Test Message", transaction.Id);
            }
        }

        private class NullPolicyForGetStatesOnUninitializedBlockChain<T> : NullBlockPolicy<T>
            where T : IAction, new()
        {
            protected readonly Action<BlockChain<T>> _hook;

            public NullPolicyForGetStatesOnUninitializedBlockChain(
                Action<BlockChain<T>> hook
            )
            {
                _hook = hook;
            }

            public override TxPolicyViolationException ValidateNextBlockTx(
                BlockChain<T> blockChain,
                Transaction<T> transaction
            )
            {
                _hook(blockChain);
                return base.ValidateNextBlockTx(blockChain, transaction);
            }

            public override BlockPolicyViolationException ValidateNextBlock(
                BlockChain<T> blocks,
                Block<T> nextBlock
            )
            {
                _hook(blocks);
                return base.ValidateNextBlock(blocks, nextBlock);
            }
        }
    }
}<|MERGE_RESOLUTION|>--- conflicted
+++ resolved
@@ -91,7 +91,6 @@
             _fx.Dispose();
         }
 
-<<<<<<< HEAD
         [Fact]
         public void ValidatorSet()
         {
@@ -105,59 +104,13 @@
         }
 
         [Fact]
-        public void PerceiveBlock()
-        {
-            var blockA = new SimpleBlockExcerpt()
-            {
-                ProtocolVersion = BlockMetadata.CurrentProtocolVersion,
-                Index = 604665,
-                Hash = BlockHash.FromString(
-                    "4f612467ed79cb854d1901f131ccfc8a40bba89651e1a9e1dcea1287dd70d8ee"),
-            };
-
-            DateTimeOffset timeA = DateTimeOffset.FromUnixTimeSeconds(1609426800);
-            BlockPerception perceptionA = _blockChain.PerceiveBlock(blockA, timeA);
-            Assert.True(blockA.ExcerptEquals(perceptionA));
-            Assert.Equal(timeA, perceptionA.PerceivedTime);
-
-            perceptionA = _blockChain.PerceiveBlock(blockA);
-            Assert.True(blockA.ExcerptEquals(perceptionA));
-            Assert.Equal(timeA, perceptionA.PerceivedTime);
-
-            var blockB = new SimpleBlockExcerpt
-            {
-                ProtocolVersion = BlockMetadata.CurrentProtocolVersion,
-                Index = 604664,
-                Hash = BlockHash.FromString(
-                    "9a87556f3198d8bd48300d2a6a5957d661c760a7fb72ef4a4b8c01c155b77e99"),
-            };
-
-            DateTimeOffset timeBMin = DateTimeOffset.FromUnixTimeMilliseconds(
-                DateTimeOffset.UtcNow.ToUnixTimeMilliseconds());
-            BlockPerception perceptionB = _blockChain.PerceiveBlock(blockB);
-            DateTimeOffset timeBMax = DateTimeOffset.UtcNow;
-            Assert.True(blockB.ExcerptEquals(perceptionB));
-            Assert.InRange(perceptionB.PerceivedTime, timeBMin, timeBMax);
-
-            DateTimeOffset timeB = perceptionB.PerceivedTime;
-            perceptionB = _blockChain.PerceiveBlock(blockB);
-            Assert.True(blockB.ExcerptEquals(perceptionB));
-            Assert.Equal(timeB, perceptionB.PerceivedTime);
-        }
-
-        [Fact]
         public void CanFindBlockByIndex()
         {
-=======
-        [SkippableFact]
-        public async Task CanFindBlockByIndex()
-        {
-            Skip.IfNot(
-                Environment.GetEnvironmentVariable("XUNIT_UNITY_RUNNER") is null,
-                "Flaky test : Libplanet.Blocks.InvalidBlockSignatureException"
-            );
-
->>>>>>> 4af0f1d2
+            Skip.IfNot(
+                Environment.GetEnvironmentVariable("XUNIT_UNITY_RUNNER") is null,
+                "Flaky test : Libplanet.Blocks.InvalidBlockSignatureException"
+            );
+
             var genesis = _blockChain.Genesis;
             Assert.Equal(genesis, _blockChain[0]);
 
@@ -166,22 +119,15 @@
             Assert.Equal(block, _blockChain[1]);
         }
 
-<<<<<<< HEAD
-        [Fact]
+        [SkippableFact]
         public void CanonicalId()
         {
+            Skip.IfNot(
+                Environment.GetEnvironmentVariable("XUNIT_UNITY_RUNNER") is null,
+                "Flaky test : Libplanet.Blocks.InvalidBlockSignatureException"
+            );
+
             var chain1 = _blockChain;
-=======
-        [SkippableFact]
-        public async Task CanonicalId()
-        {
-            Skip.IfNot(
-                Environment.GetEnvironmentVariable("XUNIT_UNITY_RUNNER") is null,
-                "Flaky test : Libplanet.Blocks.InvalidBlockSignatureException"
-            );
-
-            var x = _blockChain;
->>>>>>> 4af0f1d2
             var key = new PrivateKey();
             Block<DumbAction> block1 = chain1.ProposeBlock(key);
             chain1.Append(block1, CreateBlockCommit(block1));
@@ -206,13 +152,8 @@
             Assert.Equal(chain1.Id, z.Id);
         }
 
-<<<<<<< HEAD
-        [Fact]
+        [SkippableFact]
         public void BlockHashes()
-=======
-        [SkippableFact]
-        public async Task BlockHashes()
->>>>>>> 4af0f1d2
         {
             Skip.IfNot(
                 Environment.GetEnvironmentVariable("XUNIT_UNITY_RUNNER") is null,
@@ -245,13 +186,8 @@
             );
         }
 
-<<<<<<< HEAD
-        [Fact]
+        [SkippableFact]
         public void ProcessActions()
-        {
-=======
-        [SkippableFact]
-        public async Task ProcessActions()
         {
             Skip.IfNot(
                 Environment.GetEnvironmentVariable("XUNIT_UNITY_RUNNER") is null,
@@ -260,7 +196,6 @@
 
             Block<PolymorphicAction<BaseAction>> genesisBlock =
                 BlockChain<PolymorphicAction<BaseAction>>.MakeGenesisBlock();
->>>>>>> 4af0f1d2
             var store = new MemoryStore();
             var stateStore = new TrieStateStore(new MemoryKeyValueStore());
             BlockChain<PolymorphicAction<BaseAction>> chain = MakeBlockChain(
@@ -416,13 +351,8 @@
             }
         }
 
-<<<<<<< HEAD
-        [Fact]
+        [SkippableFact]
         public void ActionRenderersHaveDistinctContexts()
-=======
-        [SkippableFact]
-        public async Task ActionRenderersHaveDistinctContexts()
->>>>>>> 4af0f1d2
         {
             Skip.IfNot(
                 Environment.GetEnvironmentVariable("XUNIT_UNITY_RUNNER") is null,
@@ -464,13 +394,8 @@
             Assert.Equal(generatedRandomValueLogs[0], generatedRandomValueLogs[1]);
         }
 
-<<<<<<< HEAD
-        [Fact]
+        [SkippableFact]
         public void RenderActionsAfterBlockIsRendered()
-=======
-        [SkippableFact]
-        public async Task RenderActionsAfterBlockIsRendered()
->>>>>>> 4af0f1d2
         {
             Skip.IfNot(
                 Environment.GetEnvironmentVariable("XUNIT_UNITY_RUNNER") is null,
@@ -512,13 +437,8 @@
             Assert.Equal(2, blockLogs[1].Index);
         }
 
-<<<<<<< HEAD
-        [Fact]
+        [SkippableFact]
         public void RenderActionsAfterAppendComplete()
-=======
-        [SkippableFact]
-        public async Task RenderActionsAfterAppendComplete()
->>>>>>> 4af0f1d2
         {
             Skip.IfNot(
                 Environment.GetEnvironmentVariable("XUNIT_UNITY_RUNNER") is null,
@@ -555,13 +475,8 @@
             Assert.Equal(2, blockChain.Count);
         }
 
-<<<<<<< HEAD
-        [Fact]
+        [SkippableFact]
         public void FindNextHashes()
-=======
-        [SkippableFact]
-        public async Task FindNextHashes()
->>>>>>> 4af0f1d2
         {
             Skip.IfNot(
                 Environment.GetEnvironmentVariable("XUNIT_UNITY_RUNNER") is null,
@@ -608,13 +523,8 @@
             Assert.Equal(new[] { block0.Hash, block1.Hash }, hashes);
         }
 
-<<<<<<< HEAD
-        [Fact]
+        [SkippableFact]
         public void FindNextHashesAfterFork()
-=======
-        [SkippableFact]
-        public async Task FindNextHashesAfterFork()
->>>>>>> 4af0f1d2
         {
             Skip.IfNot(
                 Environment.GetEnvironmentVariable("XUNIT_UNITY_RUNNER") is null,
@@ -644,13 +554,8 @@
             Assert.Equal(new[] { forked[0].Hash, forked[1].Hash }, hashes);
         }
 
-<<<<<<< HEAD
-        [Fact]
+        [SkippableFact]
         public void Fork()
-=======
-        [SkippableFact]
-        public async Task Fork()
->>>>>>> 4af0f1d2
         {
             Skip.IfNot(
                 Environment.GetEnvironmentVariable("XUNIT_UNITY_RUNNER") is null,
@@ -697,13 +602,8 @@
             Assert.True(workspace.IsCanonical);
         }
 
-<<<<<<< HEAD
-        [Fact]
+        [SkippableFact]
         public void ForkWithBlockNotExistInChain()
-=======
-        [SkippableFact]
-        public async Task ForkWithBlockNotExistInChain()
->>>>>>> 4af0f1d2
         {
             Skip.IfNot(
                 Environment.GetEnvironmentVariable("XUNIT_UNITY_RUNNER") is null,
@@ -742,13 +642,8 @@
             Assert.Equal(6, forked.Count);
         }
 
-<<<<<<< HEAD
-        [Fact]
+        [SkippableFact]
         public void StateAfterForkingAndAddingExistingBlock()
-=======
-        [SkippableFact]
-        public async Task StateAfterForkingAndAddingExistingBlock()
->>>>>>> 4af0f1d2
         {
             Skip.IfNot(
                 Environment.GetEnvironmentVariable("XUNIT_UNITY_RUNNER") is null,
@@ -782,13 +677,8 @@
             Assert.Equal((Text)"foo,bar", state);
         }
 
-<<<<<<< HEAD
-        [Fact]
+        [SkippableFact]
         public void ForkShouldSkipExecuteAndRenderGenesis()
-=======
-        [SkippableFact]
-        public async Task ForkShouldSkipExecuteAndRenderGenesis()
->>>>>>> 4af0f1d2
         {
             Skip.IfNot(
                 Environment.GetEnvironmentVariable("XUNIT_UNITY_RUNNER") is null,
@@ -959,13 +849,8 @@
             Assert.Equal(1, forked.GetNextTxNonce(lessActiveAddress));
         }
 
-<<<<<<< HEAD
-        [Fact]
+        [SkippableFact]
         public void GetBlockLocator()
-=======
-        [SkippableFact]
-        public async Task GetBlockLocator()
->>>>>>> 4af0f1d2
         {
             Skip.IfNot(
                 Environment.GetEnvironmentVariable("XUNIT_UNITY_RUNNER") is null,
@@ -1193,7 +1078,6 @@
             }
         }
 
-<<<<<<< HEAD
         [Fact]
         public void GetBlockCommit()
         {
@@ -1242,10 +1126,7 @@
             Assert.Equal(blockCommit3, _blockChain.Store.GetBlockCommit(blockCommit3.BlockHash));
         }
 
-        [Theory]
-=======
         [SkippableTheory]
->>>>>>> 4af0f1d2
         [InlineData(true)]
         [InlineData(false)]
         public void SwapForSameTip(bool render)
@@ -1280,13 +1161,8 @@
             Assert.Equal(prevRecords, _renderer.ReorgRecords);
         }
 
-<<<<<<< HEAD
-        [Fact]
+        [SkippableFact]
         public void TreatGoingBackwardAsReorg()
-=======
-        [SkippableFact]
-        public async Task TreatGoingBackwardAsReorg()
->>>>>>> 4af0f1d2
         {
             Skip.IfNot(
                 Environment.GetEnvironmentVariable("XUNIT_UNITY_RUNNER") is null,
@@ -1506,23 +1382,14 @@
             );
         }
 
-<<<<<<< HEAD
-        [Fact]
+        [SkippableFact]
         public void GetStateReturnsValidStateAfterFork()
         {
-=======
-        [SkippableFact]
-        public async Task GetStateReturnsValidStateAfterFork()
-        {
-            Skip.IfNot(
-                Environment.GetEnvironmentVariable("XUNIT_UNITY_RUNNER") is null,
-                "Flaky test : Libplanet.Blocks.InvalidBlockSignatureException"
-            );
-
-            Block<DumbAction> genesisBlock = BlockChain<DumbAction>.MakeGenesisBlock(
-                new[] { new DumbAction(_fx.Address1, "item0.0", idempotent: true) }
-            );
->>>>>>> 4af0f1d2
+            Skip.IfNot(
+                Environment.GetEnvironmentVariable("XUNIT_UNITY_RUNNER") is null,
+                "Flaky test : Libplanet.Blocks.InvalidBlockSignatureException"
+            );
+
             var privateKey = new PrivateKey();
             var store = new MemoryStore();
             var stateStore =
@@ -1615,13 +1482,8 @@
             Assert.False(stateStore.ContainsStateRoot(chain[8].StateRootHash));
         }
 
-<<<<<<< HEAD
-        [Fact]
+        [SkippableFact]
         public void GetStateReturnsLatestStatesWhenMultipleAddresses()
-=======
-        [SkippableFact]
-        public async Task GetStateReturnsLatestStatesWhenMultipleAddresses()
->>>>>>> 4af0f1d2
         {
             Skip.IfNot(
                 Environment.GetEnvironmentVariable("XUNIT_UNITY_RUNNER") is null,
@@ -1671,13 +1533,8 @@
             );
         }
 
-<<<<<<< HEAD
-        [Fact]
+        [SkippableFact]
         public void FindBranchPoint()
-=======
-        [SkippableFact]
-        public async Task FindBranchPoint()
->>>>>>> 4af0f1d2
         {
             Skip.IfNot(
                 Environment.GetEnvironmentVariable("XUNIT_UNITY_RUNNER") is null,
@@ -1708,10 +1565,6 @@
             using (var emptyFx = new MemoryStoreFixture(_policy.BlockAction))
             using (var forkFx = new MemoryStoreFixture(_policy.BlockAction))
             {
-<<<<<<< HEAD
-                var genesisBlock = BlockChain<DumbAction>.ProposeGenesisBlock();
-=======
->>>>>>> 4af0f1d2
                 var emptyChain = new BlockChain<DumbAction>(
                     _blockChain.Policy,
                     new VolatileStagePolicy<DumbAction>(),
@@ -1820,13 +1673,8 @@
             Assert.Equal(6, _blockChain.GetNextTxNonce(address));
         }
 
-<<<<<<< HEAD
-        [Fact]
+        [SkippableFact]
         public void GetNextTxNonceWithStaleTx()
-=======
-        [SkippableFact]
-        public async Task GetNextTxNonceWithStaleTx()
->>>>>>> 4af0f1d2
         {
             Skip.IfNot(
                 Environment.GetEnvironmentVariable("XUNIT_UNITY_RUNNER") is null,
@@ -2006,13 +1854,8 @@
             );
         }
 
-<<<<<<< HEAD
-        [Fact]
+        [SkippableFact]
         public void BlockActionWithMultipleAddress()
-=======
-        [SkippableFact]
-        public async Task BlockActionWithMultipleAddress()
->>>>>>> 4af0f1d2
         {
             Skip.IfNot(
                 Environment.GetEnvironmentVariable("XUNIT_UNITY_RUNNER") is null,
@@ -2114,11 +1957,7 @@
                 renderers: renderer is null ? null : new[] { renderer },
                 blockChainStates: chainStates,
                 actionEvaluator: new ActionEvaluator<DumbAction>(
-<<<<<<< HEAD
-                    blockPolicy.BlockAction,
-=======
                     _ => blockPolicy.BlockAction,
->>>>>>> 4af0f1d2
                     chainStates,
                     trieGetter: hash => stateStore.GetStateRoot(
                         store.GetBlockDigest(hash)?.StateRootHash
@@ -2289,10 +2128,8 @@
             return (addresses, txs);
         }
 
-<<<<<<< HEAD
-=======
-        [SkippableFact]
-        private async Task TipChanged()
+        [SkippableFact]
+        private void TipChanged()
         {
             Skip.IfNot(
                 Environment.GetEnvironmentVariable("XUNIT_UNITY_RUNNER") is null,
@@ -2305,7 +2142,8 @@
 
             // Mine block
             Assert.Empty(_renderer.BlockRecords);
-            Block<DumbAction> block = await _blockChain.MineBlock(new PrivateKey());
+            Block<DumbAction> block = _blockChain.ProposeBlock(new PrivateKey());
+            _blockChain.Append(block, CreateBlockCommit(block));
             IReadOnlyList<RenderRecord<DumbAction>.Block> records = _renderer.BlockRecords;
             Assert.Equal(2, records.Count);
             foreach (RenderRecord<DumbAction>.Block record in records)
@@ -2316,45 +2154,12 @@
             }
 
             _renderer.ResetRecords();
-            Assert.Throws<InvalidBlockIndexException>(() => _blockChain.Append(block));
+            Assert.Throws<InvalidBlockIndexException>(
+                () => _blockChain.Append(block, CreateBlockCommit(block)));
             Assert.Empty(_renderer.BlockRecords);
 
-            // TODO: Add test cases for swap
-        }
-
-        [SkippableFact]
-        private async Task Reorged()
-        {
-            Skip.IfNot(
-                Environment.GetEnvironmentVariable("XUNIT_UNITY_RUNNER") is null,
-                "Flaky test : Libplanet.Blocks.InvalidBlockSignatureException"
-            );
-
-            _renderer.ResetRecords();
-            var branchpoint = _blockChain.Tip;
-            var fork = _blockChain.Fork(_blockChain.Tip.Hash);
-            await fork.MineBlock(new PrivateKey());
-            await fork.MineBlock(new PrivateKey());
-            await _blockChain.MineBlock(new PrivateKey());
-
-            var oldTip = _blockChain.Tip;
-            var newTip = fork.Tip;
-
-            Assert.Empty(_renderer.ReorgRecords);
-
-            _blockChain.Swap(fork, true)();
-
-            IReadOnlyList<RenderRecord<DumbAction>.Reorg> reorgRecords = _renderer.ReorgRecords;
-            Assert.Equal(2, reorgRecords.Count);
-            foreach (RenderRecord<DumbAction>.Reorg reorgRecord in reorgRecords)
-            {
-                Assert.Equal(oldTip, reorgRecord.OldTip);
-                Assert.Equal(newTip, reorgRecord.NewTip);
-                Assert.Equal(branchpoint, reorgRecord.Branchpoint);
-            }
-        }
-
->>>>>>> 4af0f1d2
+        }
+
         [Fact]
         private void ConstructWithGenesisBlock()
         {
@@ -2429,13 +2234,8 @@
             });
         }
 
-<<<<<<< HEAD
-        [Fact]
+        [SkippableFact]
         private void FilterLowerNonceTxAfterStaging()
-=======
-        [SkippableFact]
-        private async Task FilterLowerNonceTxAfterStaging()
->>>>>>> 4af0f1d2
         {
             Skip.IfNot(
                 Environment.GetEnvironmentVariable("XUNIT_UNITY_RUNNER") is null,
@@ -2443,7 +2243,6 @@
             );
 
             var privateKey = new PrivateKey();
-            var address = privateKey.ToAddress();
             var txsA = Enumerable.Range(0, 3)
                 .Select(nonce => _fx.MakeTransaction(
                     nonce: nonce, privateKey: privateKey, timestamp: DateTimeOffset.Now))
