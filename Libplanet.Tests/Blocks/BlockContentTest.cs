--- conflicted
+++ resolved
@@ -22,24 +22,6 @@
         }
 
         [Fact]
-<<<<<<< HEAD
-        public void Constructor()
-        {
-            DateTimeOffset before = DateTimeOffset.UtcNow;
-            var m = new BlockContent<Arithmetic>();
-            DateTimeOffset after = DateTimeOffset.UtcNow;
-            Assert.Equal(BlockMetadata.CurrentProtocolVersion, m.ProtocolVersion);
-            Assert.Equal(0, m.Index);
-            Assert.InRange(m.Timestamp, before, after);
-            AssertBytesEqual(default(Address), m.Miner);
-            AssertBytesEqual(null, m.PreviousHash);
-            AssertBytesEqual(null, m.TxHash);
-            Assert.Empty(m.Transactions);
-        }
-
-        [Fact]
-=======
->>>>>>> 81384a9c
         public void CopyConstructors()
         {
             var g = new BlockContent<Arithmetic>(GenesisContent);
