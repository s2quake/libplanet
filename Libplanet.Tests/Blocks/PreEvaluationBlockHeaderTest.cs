using System;
using System.Collections.Immutable;
using System.Security.Cryptography;
using Bencodex;
using Libplanet.Blocks;
using Libplanet.Consensus;
using Libplanet.Crypto;
using Libplanet.Tests.Fixtures;
using Xunit;
using static Libplanet.ByteUtil;
using static Libplanet.Tests.TestUtils;

namespace Libplanet.Tests.Blocks
{
    // FIXME: The most of the following tests are duplicated in PreEvaluationBlockTest.
    public class PreEvaluationBlockHeaderTest
    {
        protected readonly BlockContentFixture _contents;
        protected readonly Codec _codec;

        public PreEvaluationBlockHeaderTest()
        {
            _contents = new BlockContentFixture();
            _codec = new Codec();
<<<<<<< HEAD
=======
            _hashAlgorithmType = BlockMetadata.HashAlgorithmType;

            var validGenesisNonce = default(Nonce);
            byte[] validGenesisBytes =
                _codec.Encode(_contents.GenesisMetadata.MakeCandidateData(validGenesisNonce));
            ImmutableArray<byte> validGenesisPreEvalHash =
                _hashAlgorithmType.Digest(validGenesisBytes).ToImmutableArray();
            _validGenesisProof = (validGenesisNonce, validGenesisPreEvalHash);

            // Checks if the hard-coded proof of the fixture is up-to-date.  If it's outdated,
            // throws an exception that prints a regenerated up-to-date one:
            const int lastCheckedProtocolVersion = 3;
            if (_contents.Block1Metadata.ProtocolVersion > lastCheckedProtocolVersion)
            {
                (Nonce Nonce, ImmutableArray<byte> Digest) regen =
                    Hashcash.Answer(
                        n => new[] { _codec.Encode(_contents.Block1Metadata.MakeCandidateData(n)) },
                        _hashAlgorithmType,
                        _contents.Block1Metadata.Difficulty,
                        0
                    );
                string nonceLit = string.Join(
                    ", ",
                    regen.Nonce.ByteArray.Select(b => b < 0x10 ? $"0x0{b:x}" : $"0x{b:x}")
                );
                throw new Exception(
                    $"As the CurrentProtocolVersion was bumped from {lastCheckedProtocolVersion} " +
                    $"to {BlockMetadata.CurrentProtocolVersion}, hard-coded nonce proofs in " +
                    $"the fixture is now outdated.  Check {nameof(PreEvaluationBlockHeaderTest)} " +
                    "constructor and update the hard-coded nonce to the following up-to-date one:" +
                    $"\n\n    new {nameof(Nonce)}(new byte[] {{ {nonceLit} }})\n\n"
                );
            }

            var validBlock1Nonce = new Nonce(
                new byte[] { 0xf4, 0xbe, 0xc2, 0x4d, 0x1e, 0x04, 0xeb, 0x4b, 0xb5, 0x98 }
            );
            byte[] validBlock1Bytes =
                _codec.Encode(_contents.Block1Metadata.MakeCandidateData(validBlock1Nonce));
            ImmutableArray<byte> validBlock1PreEvalHash =
                _hashAlgorithmType.Digest(validBlock1Bytes).ToImmutableArray();
            _validBlock1Proof = (validBlock1Nonce, validBlock1PreEvalHash);

            var invalidBlock1Nonce = default(Nonce);
            byte[] invalidBlock1Bytes =
                _codec.Encode(_contents.Block1Metadata.MakeCandidateData(invalidBlock1Nonce));
            ImmutableArray<byte> invalidBlock1PreEvalHash =
                _hashAlgorithmType.Digest(invalidBlock1Bytes).ToImmutableArray();
            _invalidBlock1Proof = (invalidBlock1Nonce, invalidBlock1PreEvalHash);
        }

        [Fact]
        public virtual void UnsafeConstructor()
        {
            BlockMetadata metadata = _contents.GenesisMetadata.Copy();
            var preEvalBlock =
                new PreEvaluationBlockHeader(metadata, _validGenesisProof);
            AssertBlockMetadataEqual(metadata, preEvalBlock);
            AssertBytesEqual(_validGenesisProof.Nonce, preEvalBlock.Nonce);
            AssertBytesEqual(_validGenesisProof.PreEvaluationHash, preEvalBlock.PreEvaluationHash);

            metadata = _contents.Block1Metadata.Copy();
            preEvalBlock = new PreEvaluationBlockHeader(metadata, _validBlock1Proof);
            AssertBlockMetadataEqual(metadata, preEvalBlock);
            AssertBytesEqual(_validBlock1Proof.Nonce, preEvalBlock.Nonce);
            AssertBytesEqual(_validBlock1Proof.PreEvaluationHash, preEvalBlock.PreEvaluationHash);

            Assert.Throws<InvalidBlockNonceException>(
                () => new PreEvaluationBlockHeader(metadata, _invalidBlock1Proof)
            );
        }

        [Fact]
        public virtual void SafeConstructorWithPreEvaluationHash()
        {
            BlockMetadata metadata = _contents.GenesisMetadata.Copy();
            var preEvalBlock = new PreEvaluationBlockHeader(
                metadata,
                nonce: _validGenesisProof.Nonce,
                preEvaluationHash: _validGenesisProof.PreEvaluationHash
            );
            AssertBlockMetadataEqual(metadata, preEvalBlock);
            AssertBytesEqual(_validGenesisProof.Nonce, preEvalBlock.Nonce);
            AssertBytesEqual(_validGenesisProof.PreEvaluationHash, preEvalBlock.PreEvaluationHash);

            metadata = _contents.Block1Metadata.Copy();
            preEvalBlock = new PreEvaluationBlockHeader(
                metadata,
                nonce: _validBlock1Proof.Nonce,
                preEvaluationHash: _validBlock1Proof.PreEvaluationHash
            );
            AssertBlockMetadataEqual(metadata, preEvalBlock);
            AssertBytesEqual(_validBlock1Proof.Nonce, preEvalBlock.Nonce);
            AssertBytesEqual(_validBlock1Proof.PreEvaluationHash, preEvalBlock.PreEvaluationHash);

            metadata = _contents.Block1Metadata.Copy();
            Assert.Throws<InvalidBlockNonceException>(() =>
                new PreEvaluationBlockHeader(
                    metadata,
                    nonce: _invalidBlock1Proof.Nonce,
                    preEvaluationHash: _invalidBlock1Proof.PreEvaluationHash
                )
            );
            Assert.Throws<InvalidBlockPreEvaluationHashException>(() =>
                new PreEvaluationBlockHeader(
                    metadata,
                    nonce: _validBlock1Proof.Nonce,
                    preEvaluationHash: _invalidBlock1Proof.PreEvaluationHash
                )
            );
>>>>>>> ebc6a6b5
        }

        [Fact]
        public void Constructors()
        {
<<<<<<< HEAD
            var validatorA = new PrivateKey();
            var validatorB = new PrivateKey();
            var validatorC = new PrivateKey();
            BlockHash blockHash = new BlockHash(TestUtils.GetRandomBytes(32));
            BlockHash invalidBlockHash = new BlockHash(TestUtils.GetRandomBytes(32));
            DateTimeOffset timestamp = DateTimeOffset.UtcNow;

            var voteA = new VoteMetadata(
                1,
                0,
                blockHash,
                timestamp,
                validatorA.PublicKey,
                VoteFlag.Commit).Sign(validatorA);
            var voteB = new VoteMetadata(
                1,
                0,
                blockHash,
                timestamp,
                validatorB.PublicKey,
                VoteFlag.Commit).Sign(validatorB);
            var voteC = new VoteMetadata(
                1,
                0,
                blockHash,
                timestamp,
                validatorC.PublicKey,
                VoteFlag.Commit).Sign(validatorC);

            // Height of the last commit is invalid.
            var invalidHeightLastCommit = new BlockCommit(
                2,
                0,
                blockHash,
                new[]
                {
                    new VoteMetadata(
                        2,
                        0,
                        blockHash,
                        timestamp,
                        validatorA.PublicKey,
                        VoteFlag.Commit).Sign(validatorA),
                    new VoteMetadata(
                        2,
                        0,
                        blockHash,
                        timestamp,
                        validatorB.PublicKey,
                        VoteFlag.Commit).Sign(validatorB),
                    new VoteMetadata(
                        2,
                        0,
                        blockHash,
                        timestamp,
                        validatorC.PublicKey,
                        VoteFlag.Commit).Sign(validatorC),
                }.ToImmutableArray());
            var invalidHeightMetadata = new BlockMetadata(
                protocolVersion: BlockMetadata.CurrentProtocolVersion,
                index: 2,
                timestamp: timestamp,
                miner: null,
                publicKey: validatorA.PublicKey,
                previousHash: blockHash,
                txHash: null,
                lastCommit: invalidHeightLastCommit);
            Assert.Throws<InvalidBlockLastCommitException>(
                () => new PreEvaluationBlockHeader(metadata: invalidHeightMetadata));

            // BlockHash of the last commit is invalid.
            var invalidBlockHashLastCommit = new BlockCommit(
                1,
                0,
                invalidBlockHash,
                new[] { voteA, voteB, voteC }.ToImmutableArray());
            var invalidBlockHashMetadata = new BlockMetadata(
                protocolVersion: BlockMetadata.CurrentProtocolVersion,
                index: 2,
                timestamp: timestamp,
                miner: null,
                publicKey: validatorA.PublicKey,
                previousHash: _contents.GenesisHash,
                txHash: null,
                lastCommit: invalidBlockHashLastCommit);
            Assert.Throws<InvalidBlockLastCommitException>(
                () => new PreEvaluationBlockHeader(metadata: invalidBlockHashMetadata));

            // Signature can be null for null or unknown votes.
            var validLastCommit = new BlockCommit(
                1,
                0,
                blockHash,
                new[]
                {
                    voteA,
                    new VoteMetadata(
                        1,
                        0,
                        blockHash,
                        timestamp,
                        validatorB.PublicKey,
                        VoteFlag.Null).Sign(null),
                    new VoteMetadata(
                        1,
                        0,
                        blockHash,
                        timestamp,
                        validatorC.PublicKey,
                        VoteFlag.Unknown).Sign(null),
                }.ToImmutableArray());
            var validMetadata = new BlockMetadata(
                protocolVersion: BlockMetadata.CurrentProtocolVersion,
                index: 2,
                timestamp: timestamp,
                miner: null,
                publicKey: validatorA.PublicKey,
                previousHash: blockHash,
                txHash: null,
                lastCommit: validLastCommit);
            _ = new PreEvaluationBlockHeader(metadata: validMetadata);
=======
            BlockMetadata metadata = _contents.GenesisContent.Copy();
            var preEvalBlock = new PreEvaluationBlockHeader(
                metadata,
                nonce: _validGenesisProof.Nonce
            );
            AssertBlockMetadataEqual(metadata, preEvalBlock);
            AssertBytesEqual(_validGenesisProof.Nonce, preEvalBlock.Nonce);
            AssertBytesEqual(_validGenesisProof.PreEvaluationHash, preEvalBlock.PreEvaluationHash);

            metadata = _contents.Block1Metadata.Copy();
            preEvalBlock = new PreEvaluationBlockHeader(
                metadata,
                nonce: _validBlock1Proof.Nonce
            );
            AssertBlockMetadataEqual(metadata, preEvalBlock);
            AssertBytesEqual(_validBlock1Proof.Nonce, preEvalBlock.Nonce);
            AssertBytesEqual(_validBlock1Proof.PreEvaluationHash, preEvalBlock.PreEvaluationHash);

            Assert.Throws<InvalidBlockNonceException>(() =>
                new PreEvaluationBlockHeader(
                    _contents.Block1Metadata,
                    nonce: _invalidBlock1Proof.Nonce
                )
            );
>>>>>>> ebc6a6b5
        }

        [Fact]
        public void CopyConstructor()
        {
            BlockMetadata metadata = _contents.GenesisContent.Copy();
            var preEvalBlock = new PreEvaluationBlockHeader(metadata);
            var copy = new PreEvaluationBlockHeader(preEvalBlock);
            AssertPreEvaluationBlockHeadersEqual(preEvalBlock, copy);
        }

        [Fact]
        public void MakeCandidateData()
        {
            var random = new Random();
            Bencodex.Types.Dictionary expectedGenesis = Bencodex.Types.Dictionary.Empty
                .Add("index", 0L)
                .Add("timestamp", "2021-09-06T04:46:39.123000Z")
                .Add("nonce", default(Nonce).ByteArray)
                .Add(
                    "public_key",
                    ParseHex("0200e02709cc0c051dc105188c454a2e7ef7b36b85da34529d3abc1968167cf54f")
                )
                .Add("protocol_version", 4)
                .Add("state_root_hash", default(HashDigest<SHA256>).ByteArray);
            var genesis = new PreEvaluationBlockHeader(_contents.GenesisMetadata);
            AssertBencodexEqual(expectedGenesis, genesis.MakeCandidateData(default));
            HashDigest<SHA256> stateRootHash = random.NextHashDigest<SHA256>();
            AssertBencodexEqual(
                expectedGenesis.SetItem("state_root_hash", stateRootHash.ByteArray),
                genesis.MakeCandidateData(stateRootHash)
            );

            Bencodex.Types.Dictionary expectedBlock1 = Bencodex.Types.Dictionary.Empty
                .Add("index", 1L)
                .Add("timestamp", "2021-09-06T08:01:09.045000Z")
                .Add("nonce", default(Nonce).ByteArray)
                .Add(
                    "public_key",
                    ParseHex("0215ba27a461a986f4ce7bcda1fd73dc708da767d0405729edaacaad7b7ff60eed")
                )
                .Add(
                    "previous_hash",
                    ParseHex(
                        "341e8f360597d5bc45ab96aabc5f1b0608063f30af7bd4153556c9536a07693a"
                    )
                )
                .Add(
                    "transaction_fingerprint",
                    ParseHex(
                        "654698d34b6d9a55b0c93e4ffb2639278324868c91965bc5f96cb3071d6903a0"
                    )
                )
                .Add("protocol_version", 4)
                .Add("state_root_hash", default(HashDigest<SHA256>).ByteArray);
            var block1 = new PreEvaluationBlockHeader(_contents.Block1Metadata);
            AssertBencodexEqual(expectedBlock1, block1.MakeCandidateData(default));
            stateRootHash = random.NextHashDigest<SHA256>();
            AssertBencodexEqual(
                expectedBlock1.SetItem("state_root_hash", stateRootHash.ByteArray),
                block1.MakeCandidateData(stateRootHash)
            );
        }

        [Fact]
        public void MakeSignature()
        {
            HashDigest<SHA256> arbitraryHash = HashDigest<SHA256>.FromString(
                "e6b3803208416556db8de50670aaf0b642e13c90afd77d24da8f642dc3e8f320"
            );

            var key = _contents.Block1Key;
            var block1 = new PreEvaluationBlockHeader(_contents.Block1Metadata);
            ImmutableArray<byte> validSig = block1.MakeSignature(key, arbitraryHash);
            Assert.True(
                key.PublicKey.Verify(
                    _codec.Encode(block1.MakeCandidateData(arbitraryHash)),
                    validSig
                )
            );
            Assert.False(
                key.PublicKey.Verify(_codec.Encode(block1.MakeCandidateData(default)), validSig)
            );
            Assert.False(
                new PrivateKey().PublicKey.Verify(
                    _codec.Encode(block1.MakeCandidateData(arbitraryHash)),
                    validSig
                )
            );

            ArgumentException e = Assert.Throws<ArgumentException>(
                () => block1.MakeSignature(new PrivateKey(), arbitraryHash)
            );
            Assert.Equal("privateKey", e.ParamName);
            Assert.Contains("does not match", e.Message);

            var blockPv1 = new PreEvaluationBlockHeader(_contents.Block1ContentPv1);
            InvalidOperationException e2 = Assert.Throws<InvalidOperationException>(
                () => blockPv1.MakeSignature(key, arbitraryHash)
            );
            Assert.Contains("protocol version", e2.Message);
        }

        [Fact]
        public void VerifySignature()
        {
            var random = new Random();
            HashDigest<SHA256> arbitraryHash = HashDigest<SHA256>.FromString(
                "e6b3803208416556db8de50670aaf0b642e13c90afd77d24da8f642dc3e8f320"
            );

            var block1 = new PreEvaluationBlockHeader(_contents.Block1Metadata);

            // Same as block1.MakeSignature(_contents.Block1Key, arbitraryHash)
            ImmutableArray<byte> validSig = ByteUtil.ParseHex(
                "3044022100b285f684fe94524aa725c6b69cb858370f85af56420d275410e148b0ad18" +
                "b3d9021f324c828b1dd949ebf73591bc0ac8858debae7c5aabc420fd4a1cec53d61e60"
            ).ToImmutableArray();

            AssertBytesEqual(
                block1.MakeSignature(_contents.Block1Key, arbitraryHash),
                validSig);
            Assert.True(block1.VerifySignature(validSig, arbitraryHash));
            Assert.False(block1.VerifySignature(null, arbitraryHash));
            Assert.False(block1.VerifySignature(validSig, default));
            Assert.False(
                block1.VerifySignature(
                    random.NextBytes(validSig.Length).ToImmutableArray(),
                    arbitraryHash
                )
            );

            var blockPv1 = new PreEvaluationBlockHeader(_contents.Block1ContentPv1);
            Assert.True(blockPv1.VerifySignature(null, arbitraryHash));
            Assert.False(blockPv1.VerifySignature(validSig, arbitraryHash));
        }

        [Fact]
        public void DeriveBlockHash()
        {
            Func<string, BlockHash> fromHex = BlockHash.FromString;
            HashDigest<SHA256> arbitraryHash = HashDigest<SHA256>.FromString(
                "e6b3803208416556db8de50670aaf0b642e13c90afd77d24da8f642dc3e8f320"
            );

            var genesis = new PreEvaluationBlockHeader(_contents.GenesisMetadata);
            AssertBytesEqual(
                fromHex("414d29402ca791f0540e34de7c27ed3728af440d262c3934b39fb3e9fd4644ee"),
                genesis.DeriveBlockHash(default, null)
            );
            AssertBytesEqual(
                fromHex("566d0ea47fc30966301d7d732eab8a214d061eb333239975a0fd6d37d45b76a5"),
                genesis.DeriveBlockHash(
                    default,
                    genesis.MakeSignature(_contents.GenesisKey, default)
                )
            );
            AssertBytesEqual(
                fromHex("3ad505d4820e3598294b3c7c5913695874d1944664133ff85a3480bc71f4fdb6"),
                genesis.DeriveBlockHash(arbitraryHash, null)
            );
            AssertBytesEqual(
                fromHex("3d358039543d29c872aa5b4e83dd497a2d91b430179c542107e063f8bdc3d55a"),
                genesis.DeriveBlockHash(
                    arbitraryHash,
                    genesis.MakeSignature(_contents.GenesisKey, arbitraryHash))
            );

            var block1 = new PreEvaluationBlockHeader(_contents.Block1Metadata);
            AssertBytesEqual(
                fromHex("9c999d048603c32369bcd982ac2488f8d2782f339f0296ad537d4f039984dc47"),
                block1.DeriveBlockHash(default, null)
            );
            AssertBytesEqual(
                fromHex("1ff0ca42037e91a07db6b42a2f0aadc7fc1249900033718d783334a90a333892"),
                block1.DeriveBlockHash(default, block1.MakeSignature(_contents.Block1Key, default))
            );
            AssertBytesEqual(
                fromHex("5e63ed240742d7dac4b7f290f5a7afc51e2d410b13d2ad9690e56ac66486b23d"),
                block1.DeriveBlockHash(arbitraryHash, null)
            );
            AssertBytesEqual(
                fromHex("54f7572223e4d642ca8772378528120392a9997655860a6ec108f3e4d8c1cc14"),
                block1.DeriveBlockHash(
                    arbitraryHash, block1.MakeSignature(_contents.Block1Key, arbitraryHash)
                )
            );
        }
    }
}<|MERGE_RESOLUTION|>--- conflicted
+++ resolved
@@ -22,125 +22,11 @@
         {
             _contents = new BlockContentFixture();
             _codec = new Codec();
-<<<<<<< HEAD
-=======
-            _hashAlgorithmType = BlockMetadata.HashAlgorithmType;
-
-            var validGenesisNonce = default(Nonce);
-            byte[] validGenesisBytes =
-                _codec.Encode(_contents.GenesisMetadata.MakeCandidateData(validGenesisNonce));
-            ImmutableArray<byte> validGenesisPreEvalHash =
-                _hashAlgorithmType.Digest(validGenesisBytes).ToImmutableArray();
-            _validGenesisProof = (validGenesisNonce, validGenesisPreEvalHash);
-
-            // Checks if the hard-coded proof of the fixture is up-to-date.  If it's outdated,
-            // throws an exception that prints a regenerated up-to-date one:
-            const int lastCheckedProtocolVersion = 3;
-            if (_contents.Block1Metadata.ProtocolVersion > lastCheckedProtocolVersion)
-            {
-                (Nonce Nonce, ImmutableArray<byte> Digest) regen =
-                    Hashcash.Answer(
-                        n => new[] { _codec.Encode(_contents.Block1Metadata.MakeCandidateData(n)) },
-                        _hashAlgorithmType,
-                        _contents.Block1Metadata.Difficulty,
-                        0
-                    );
-                string nonceLit = string.Join(
-                    ", ",
-                    regen.Nonce.ByteArray.Select(b => b < 0x10 ? $"0x0{b:x}" : $"0x{b:x}")
-                );
-                throw new Exception(
-                    $"As the CurrentProtocolVersion was bumped from {lastCheckedProtocolVersion} " +
-                    $"to {BlockMetadata.CurrentProtocolVersion}, hard-coded nonce proofs in " +
-                    $"the fixture is now outdated.  Check {nameof(PreEvaluationBlockHeaderTest)} " +
-                    "constructor and update the hard-coded nonce to the following up-to-date one:" +
-                    $"\n\n    new {nameof(Nonce)}(new byte[] {{ {nonceLit} }})\n\n"
-                );
-            }
-
-            var validBlock1Nonce = new Nonce(
-                new byte[] { 0xf4, 0xbe, 0xc2, 0x4d, 0x1e, 0x04, 0xeb, 0x4b, 0xb5, 0x98 }
-            );
-            byte[] validBlock1Bytes =
-                _codec.Encode(_contents.Block1Metadata.MakeCandidateData(validBlock1Nonce));
-            ImmutableArray<byte> validBlock1PreEvalHash =
-                _hashAlgorithmType.Digest(validBlock1Bytes).ToImmutableArray();
-            _validBlock1Proof = (validBlock1Nonce, validBlock1PreEvalHash);
-
-            var invalidBlock1Nonce = default(Nonce);
-            byte[] invalidBlock1Bytes =
-                _codec.Encode(_contents.Block1Metadata.MakeCandidateData(invalidBlock1Nonce));
-            ImmutableArray<byte> invalidBlock1PreEvalHash =
-                _hashAlgorithmType.Digest(invalidBlock1Bytes).ToImmutableArray();
-            _invalidBlock1Proof = (invalidBlock1Nonce, invalidBlock1PreEvalHash);
-        }
-
-        [Fact]
-        public virtual void UnsafeConstructor()
-        {
-            BlockMetadata metadata = _contents.GenesisMetadata.Copy();
-            var preEvalBlock =
-                new PreEvaluationBlockHeader(metadata, _validGenesisProof);
-            AssertBlockMetadataEqual(metadata, preEvalBlock);
-            AssertBytesEqual(_validGenesisProof.Nonce, preEvalBlock.Nonce);
-            AssertBytesEqual(_validGenesisProof.PreEvaluationHash, preEvalBlock.PreEvaluationHash);
-
-            metadata = _contents.Block1Metadata.Copy();
-            preEvalBlock = new PreEvaluationBlockHeader(metadata, _validBlock1Proof);
-            AssertBlockMetadataEqual(metadata, preEvalBlock);
-            AssertBytesEqual(_validBlock1Proof.Nonce, preEvalBlock.Nonce);
-            AssertBytesEqual(_validBlock1Proof.PreEvaluationHash, preEvalBlock.PreEvaluationHash);
-
-            Assert.Throws<InvalidBlockNonceException>(
-                () => new PreEvaluationBlockHeader(metadata, _invalidBlock1Proof)
-            );
-        }
-
-        [Fact]
-        public virtual void SafeConstructorWithPreEvaluationHash()
-        {
-            BlockMetadata metadata = _contents.GenesisMetadata.Copy();
-            var preEvalBlock = new PreEvaluationBlockHeader(
-                metadata,
-                nonce: _validGenesisProof.Nonce,
-                preEvaluationHash: _validGenesisProof.PreEvaluationHash
-            );
-            AssertBlockMetadataEqual(metadata, preEvalBlock);
-            AssertBytesEqual(_validGenesisProof.Nonce, preEvalBlock.Nonce);
-            AssertBytesEqual(_validGenesisProof.PreEvaluationHash, preEvalBlock.PreEvaluationHash);
-
-            metadata = _contents.Block1Metadata.Copy();
-            preEvalBlock = new PreEvaluationBlockHeader(
-                metadata,
-                nonce: _validBlock1Proof.Nonce,
-                preEvaluationHash: _validBlock1Proof.PreEvaluationHash
-            );
-            AssertBlockMetadataEqual(metadata, preEvalBlock);
-            AssertBytesEqual(_validBlock1Proof.Nonce, preEvalBlock.Nonce);
-            AssertBytesEqual(_validBlock1Proof.PreEvaluationHash, preEvalBlock.PreEvaluationHash);
-
-            metadata = _contents.Block1Metadata.Copy();
-            Assert.Throws<InvalidBlockNonceException>(() =>
-                new PreEvaluationBlockHeader(
-                    metadata,
-                    nonce: _invalidBlock1Proof.Nonce,
-                    preEvaluationHash: _invalidBlock1Proof.PreEvaluationHash
-                )
-            );
-            Assert.Throws<InvalidBlockPreEvaluationHashException>(() =>
-                new PreEvaluationBlockHeader(
-                    metadata,
-                    nonce: _validBlock1Proof.Nonce,
-                    preEvaluationHash: _invalidBlock1Proof.PreEvaluationHash
-                )
-            );
->>>>>>> ebc6a6b5
         }
 
         [Fact]
         public void Constructors()
         {
-<<<<<<< HEAD
             var validatorA = new PrivateKey();
             var validatorB = new PrivateKey();
             var validatorC = new PrivateKey();
@@ -203,7 +89,7 @@
                 protocolVersion: BlockMetadata.CurrentProtocolVersion,
                 index: 2,
                 timestamp: timestamp,
-                miner: null,
+                miner: validatorA.PublicKey.ToAddress(),
                 publicKey: validatorA.PublicKey,
                 previousHash: blockHash,
                 txHash: null,
@@ -221,7 +107,7 @@
                 protocolVersion: BlockMetadata.CurrentProtocolVersion,
                 index: 2,
                 timestamp: timestamp,
-                miner: null,
+                miner: validatorA.PublicKey.ToAddress(),
                 publicKey: validatorA.PublicKey,
                 previousHash: _contents.GenesisHash,
                 txHash: null,
@@ -256,38 +142,12 @@
                 protocolVersion: BlockMetadata.CurrentProtocolVersion,
                 index: 2,
                 timestamp: timestamp,
-                miner: null,
+                miner: validatorA.PublicKey.ToAddress(),
                 publicKey: validatorA.PublicKey,
                 previousHash: blockHash,
                 txHash: null,
                 lastCommit: validLastCommit);
             _ = new PreEvaluationBlockHeader(metadata: validMetadata);
-=======
-            BlockMetadata metadata = _contents.GenesisContent.Copy();
-            var preEvalBlock = new PreEvaluationBlockHeader(
-                metadata,
-                nonce: _validGenesisProof.Nonce
-            );
-            AssertBlockMetadataEqual(metadata, preEvalBlock);
-            AssertBytesEqual(_validGenesisProof.Nonce, preEvalBlock.Nonce);
-            AssertBytesEqual(_validGenesisProof.PreEvaluationHash, preEvalBlock.PreEvaluationHash);
-
-            metadata = _contents.Block1Metadata.Copy();
-            preEvalBlock = new PreEvaluationBlockHeader(
-                metadata,
-                nonce: _validBlock1Proof.Nonce
-            );
-            AssertBlockMetadataEqual(metadata, preEvalBlock);
-            AssertBytesEqual(_validBlock1Proof.Nonce, preEvalBlock.Nonce);
-            AssertBytesEqual(_validBlock1Proof.PreEvaluationHash, preEvalBlock.PreEvaluationHash);
-
-            Assert.Throws<InvalidBlockNonceException>(() =>
-                new PreEvaluationBlockHeader(
-                    _contents.Block1Metadata,
-                    nonce: _invalidBlock1Proof.Nonce
-                )
-            );
->>>>>>> ebc6a6b5
         }
 
         [Fact]
