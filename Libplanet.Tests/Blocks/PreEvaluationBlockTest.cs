--- conflicted
+++ resolved
@@ -23,177 +23,6 @@
         }
 
         [Fact]
-<<<<<<< HEAD
-=======
-        public override void UnsafeConstructor()
-        {
-            BlockContent<Arithmetic> content = _contents.GenesisContent.Copy();
-            var preEvalBlock =
-                new PreEvaluationBlock<Arithmetic>(content, _validGenesisProof);
-            AssertBlockContentsEqual(content, preEvalBlock);
-            AssertBytesEqual(_validGenesisProof.Nonce, preEvalBlock.Nonce);
-            AssertBytesEqual(_validGenesisProof.PreEvaluationHash, preEvalBlock.PreEvaluationHash);
-
-            content = _contents.Block1Content.Copy();
-            preEvalBlock = new PreEvaluationBlock<Arithmetic>(content, _validBlock1Proof);
-            AssertBlockContentsEqual(content, preEvalBlock);
-            AssertBytesEqual(_validBlock1Proof.Nonce, preEvalBlock.Nonce);
-            AssertBytesEqual(_validBlock1Proof.PreEvaluationHash, preEvalBlock.PreEvaluationHash);
-
-            Assert.Throws<InvalidBlockNonceException>(
-                () => new PreEvaluationBlock<Arithmetic>(content, _invalidBlock1Proof)
-            );
-
-            content = _contents.Block1Content.Copy();
-            content.Difficulty = 0L;
-            Assert.Throws<InvalidBlockDifficultyException>(
-                () => new PreEvaluationBlock<Arithmetic>(content, _validBlock1Proof.Nonce)
-            );
-
-            content = _contents.GenesisContent.Copy();
-            content.Difficulty = 1L;
-            Assert.Throws<InvalidBlockDifficultyException>(
-                () => new PreEvaluationBlock<Arithmetic>(content, _validGenesisProof)
-            );
-
-            content = _contents.GenesisContent.Copy();
-            content.TotalDifficulty = 1;
-            Assert.Throws<InvalidBlockTotalDifficultyException>(
-                () => new PreEvaluationBlock<Arithmetic>(content, _validGenesisProof)
-            );
-        }
-
-        [Fact]
-        public override void SafeConstructorWithPreEvaluationHash()
-        {
-            BlockContent<Arithmetic> content = _contents.GenesisContent.Copy();
-            var preEvalBlock = new PreEvaluationBlock<Arithmetic>(
-                content,
-                nonce: _validGenesisProof.Nonce,
-                preEvaluationHash: _validGenesisProof.PreEvaluationHash
-            );
-            AssertBlockContentsEqual(content, preEvalBlock);
-            AssertBytesEqual(_validGenesisProof.Nonce, preEvalBlock.Nonce);
-            AssertBytesEqual(_validGenesisProof.PreEvaluationHash, preEvalBlock.PreEvaluationHash);
-
-            content = _contents.Block1Content.Copy();
-            preEvalBlock = new PreEvaluationBlock<Arithmetic>(
-                content,
-                nonce: _validBlock1Proof.Nonce,
-                preEvaluationHash: _validBlock1Proof.PreEvaluationHash
-            );
-            AssertBlockContentsEqual(content, preEvalBlock);
-            AssertBytesEqual(_validBlock1Proof.Nonce, preEvalBlock.Nonce);
-            AssertBytesEqual(_validBlock1Proof.PreEvaluationHash, preEvalBlock.PreEvaluationHash);
-
-            content = _contents.Block1Content.Copy();
-            Assert.Throws<InvalidBlockNonceException>(() =>
-                new PreEvaluationBlock<Arithmetic>(
-                    content,
-                    nonce: _invalidBlock1Proof.Nonce,
-                    preEvaluationHash: _invalidBlock1Proof.PreEvaluationHash
-                )
-            );
-            Assert.Throws<InvalidBlockPreEvaluationHashException>(() =>
-                new PreEvaluationBlock<Arithmetic>(
-                    content,
-                    nonce: _validBlock1Proof.Nonce,
-                    preEvaluationHash: _invalidBlock1Proof.PreEvaluationHash
-                )
-            );
-        }
-
-        [Fact]
-        public override void SafeConstructorWithoutPreEvaluationHash()
-        {
-            BlockContent<Arithmetic> content = _contents.GenesisContent.Copy();
-            var preEvalBlock = new PreEvaluationBlock<Arithmetic>(
-                content,
-                nonce: _validGenesisProof.Nonce
-            );
-            AssertBlockContentsEqual(content, preEvalBlock);
-            AssertBytesEqual(_validGenesisProof.Nonce, preEvalBlock.Nonce);
-            AssertBytesEqual(_validGenesisProof.PreEvaluationHash, preEvalBlock.PreEvaluationHash);
-
-            content = _contents.Block1Content.Copy();
-            preEvalBlock = new PreEvaluationBlock<Arithmetic>(
-                content,
-                nonce: _validBlock1Proof.Nonce
-            );
-            AssertBlockContentsEqual(content, preEvalBlock);
-            AssertBytesEqual(_validBlock1Proof.Nonce, preEvalBlock.Nonce);
-            AssertBytesEqual(_validBlock1Proof.PreEvaluationHash, preEvalBlock.PreEvaluationHash);
-
-            Assert.Throws<InvalidBlockNonceException>(() =>
-                new PreEvaluationBlock<Arithmetic>(
-                    _contents.Block1Content,
-                    nonce: _invalidBlock1Proof.Nonce
-                )
-            );
-
-            content = _contents.Block1Content.Copy();
-            content.Difficulty = 0L;
-            Assert.Throws<InvalidBlockDifficultyException>(
-                () => new PreEvaluationBlock<Arithmetic>(content, _validBlock1Proof.Nonce)
-            );
-
-            content = _contents.GenesisContent.Copy();
-            content.Difficulty = 1L;
-            Assert.Throws<InvalidBlockDifficultyException>(
-                () => new PreEvaluationBlock<Arithmetic>(content, _validGenesisProof)
-            );
-
-            content = _contents.GenesisContent.Copy();
-            content.TotalDifficulty = 1;
-            Assert.Throws<InvalidBlockTotalDifficultyException>(
-                () => new PreEvaluationBlock<Arithmetic>(content, _validGenesisProof)
-            );
-        }
-
-        [Fact]
-        public override void DontCheckPreEvaluationHashWithProtocolVersion0()
-        {
-            // Since PreEvaluationHash comparison between the actual and the expected was not
-            // implemented in ProtocolVersion == 0, we need to maintain this bug on
-            // ProtocolVersion < 1 for backward compatibility:
-            BlockContent<Arithmetic> contentPv0 = new BlockContent<Arithmetic>(
-                protocolVersion: 0,
-                index: _contents.Block1Content.Index,
-                timestamp: _contents.Block1Content.Timestamp.AddSeconds(1),
-                miner: _contents.Block1Content.Miner,
-                publicKey: null,
-                difficulty: _contents.Block1Content.Difficulty,
-                totalDifficulty: _contents.Block1Content.TotalDifficulty,
-                previousHash: _contents.Block1Content.PreviousHash,
-                txHash: _contents.Block1Content.TxHash,
-                transactions: _contents.Block1Content.Transactions);
-            var preEvalBlockPv0 = new PreEvaluationBlock<Arithmetic>(
-                contentPv0,
-                nonce: _validBlock1Proof.Nonce,
-                preEvaluationHash: _validBlock1Proof.PreEvaluationHash
-            );
-            AssertBlockContentsEqual(contentPv0, preEvalBlockPv0);
-            AssertBytesEqual(_validBlock1Proof.Nonce, preEvalBlockPv0.Nonce);
-            AssertBytesEqual(
-                _validBlock1Proof.PreEvaluationHash,
-                preEvalBlockPv0.PreEvaluationHash
-            );
-
-            // However, such bug must be fixed after ProtocolVersion > 0:
-            BlockContent<Arithmetic> contentPv1 = _contents.Block1Content.Copy();
-            contentPv1.PublicKey = null;
-            contentPv1.Timestamp += TimeSpan.FromSeconds(1);
-            Assert.Throws<InvalidBlockPreEvaluationHashException>(() =>
-                new PreEvaluationBlock<Arithmetic>(
-                    contentPv1,
-                    nonce: _validBlock1Proof.Nonce,
-                    preEvaluationHash: _validBlock1Proof.PreEvaluationHash
-                )
-            );
-        }
-
-        [Fact]
->>>>>>> 1d15c3e0
         public void Evaluate()
         {
             Address address = _contents.Block1Tx0.Signer;
@@ -230,21 +59,13 @@
                     preEvalGenesis.DetermineStateRootHash(blockChain);
                 AssertBytesEqual(genesis.StateRootHash, identicalGenesisStateRootHash);
 
-<<<<<<< HEAD
-                BlockContent<Arithmetic> content1 = _contents.Block1Content;
-                content1.PreviousHash = genesis.Hash;
-                content1.Transactions = new[] { _contents.Block1Tx0 };
-                PreEvaluationBlock<Arithmetic> preEval1 = content1.Propose();
-=======
                 BlockContent<Arithmetic> content1 = new BlockContent<Arithmetic>(
                     index: _contents.Block1Content.Index,
                     publicKey: _contents.Block1Content.PublicKey,
-                    difficulty: _contents.Block1Content.Difficulty,
-                    totalDifficulty: _contents.Block1Content.TotalDifficulty,
                     previousHash: genesis.Hash,
+                    lastCommit: null,
                     transactions: new[] { _contents.Block1Tx0 });
-                PreEvaluationBlock<Arithmetic> preEval1 = content1.Mine();
->>>>>>> 1d15c3e0
+                PreEvaluationBlock<Arithmetic> preEval1 = content1.Propose();
 
                 Block<Arithmetic> block1 = preEval1.Evaluate(_contents.Block1Key, blockChain);
                 AssertPreEvaluationBlocksEqual(preEval1, block1);
@@ -297,21 +118,13 @@
                     preEvalGenesis.DetermineStateRootHash(blockChain);
                 AssertBytesEqual(genesisStateRootHash, identicalGenesisStateRootHash);
 
-<<<<<<< HEAD
-                BlockContent<Arithmetic> content1 = _contents.Block1Content;
-                content1.PreviousHash = genesis.Hash;
-                content1.Transactions = new[] { _contents.Block1Tx0 };
-                PreEvaluationBlock<Arithmetic> preEval1 = content1.Propose();
-=======
                 BlockContent<Arithmetic> content1 = new BlockContent<Arithmetic>(
                     index: _contents.Block1Content.Index,
                     publicKey: _contents.Block1Content.PublicKey,
-                    difficulty: _contents.Block1Content.Difficulty,
-                    totalDifficulty: _contents.Block1Content.TotalDifficulty,
                     previousHash: genesis.Hash,
+                    lastCommit: null,
                     transactions: new[] { _contents.Block1Tx0 });
-                PreEvaluationBlock<Arithmetic> preEval1 = content1.Mine();
->>>>>>> 1d15c3e0
+                PreEvaluationBlock<Arithmetic> preEval1 = content1.Propose();
 
                 HashDigest<SHA256> b1StateRootHash = preEval1.DetermineStateRootHash(blockChain);
                 _output.WriteLine("#1 StateRootHash: {0}", b1StateRootHash);
