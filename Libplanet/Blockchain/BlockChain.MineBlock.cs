--- conflicted
+++ resolved
@@ -134,32 +134,19 @@
                 index,
                 transactionsToPropose.Count);
 
-<<<<<<< HEAD
-            var blockContent = new BlockContent<T>
-            {
-                Index = index,
-                PublicKey = proposer.PublicKey,
-                PreviousHash = prevHash,
-                Timestamp = timestamp,
-                Transactions = transactionsToPropose,
-                LastCommit = lastCommit,
-            };
-=======
             // FIXME: Should use automated public constructor.
             // Manual internal constructor is used purely for testing custom timestamps.
-            var transactions = transactionsToMine.OrderBy(tx => tx.Id).ToList();
+            var transactions = transactionsToPropose.OrderBy(tx => tx.Id).ToList();
             var blockContent = new BlockContent<T>(
                 protocolVersion: BlockMetadata.CurrentProtocolVersion,
                 index: index,
                 timestamp: timestamp,
                 miner: null,
-                publicKey: miner.PublicKey,
-                difficulty: difficulty,
-                totalDifficulty: Tip.TotalDifficulty + difficulty,
+                publicKey: proposer.PublicKey,
                 previousHash: prevHash,
                 txHash: BlockContent<T>.DeriveTxHash(transactions),
+                lastCommit: lastCommit,
                 transactions: transactions);
->>>>>>> 81384a9c
             PreEvaluationBlock<T> preEval;
 
             preEval = blockContent.Propose();
