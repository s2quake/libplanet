#nullable disable
using System;
using System.Collections.Generic;
using System.Collections.Immutable;
using System.Diagnostics;
using System.Linq;
using Bencodex.Types;
using Libplanet.Action;
using Libplanet.Blockchain.Policies;
using Libplanet.Blocks;
using Libplanet.Crypto;
using Libplanet.Tx;

namespace Libplanet.Blockchain
{
    public partial class BlockChain<T>
    {
        /// <summary>
        /// <para>
        /// Proposes a next <see cref="Block{T}"/> using staged <see cref="Transaction{T}"/>s.
        /// </para>
        /// <para>
        /// All unprovided and/or <c>null</c> arguments are reassigned accordingly and redirected
        /// to a overloaded method with non-nullable parameters.  By default, a policy adhering
        /// block is produced with current timestamp and appended immediately to the chain.
        /// </para>
        /// </summary>
        /// <param name="proposer">
        /// The proposer's <see cref="PublicKey"/> that proposes the block.</param>
        /// <param name="timestamp">The <see cref="DateTimeOffset"/> when proposing started.</param>
        /// <param name="maxTransactionsBytes">The maximum number of bytes a block can have.
        /// See also <see cref="IBlockPolicy{T}.GetMaxTransactionsBytes(long)"/>.</param>
        /// <param name="maxTransactions">The maximum number of transactions that a block can
        /// accept.  See also <see cref="IBlockPolicy{T}.GetMaxTransactionsPerBlock(long)"/>.
        /// </param>
        /// <param name="maxTransactionsPerSigner">The maximum number of transactions
        /// that a block can accept per signer.  See also
        /// <see cref="IBlockPolicy{T}.GetMaxTransactionsPerSignerPerBlock(long)"/>.</param>
        /// <param name="txPriority">An optional comparer for give certain transactions to
        /// priority to belong to the block.  No certain priority by default.</param>
        /// <param name="lastCommit"><see cref="BlockCommit"/> of previous <see cref="Block{T}"/>.
        /// </param>
        /// <returns>An awaitable task with a <see cref="Block{T}"/> that is proposed.</returns>
        /// <exception cref="OperationCanceledException">Thrown when
        /// <see cref="BlockChain{T}.Tip"/> is changed while proposing.</exception>
        public Block<T> ProposeBlock(
            PrivateKey proposer,
            DateTimeOffset? timestamp = null,
            long? maxTransactionsBytes = null,
            int? maxTransactions = null,
            int? maxTransactionsPerSigner = null,
            IComparer<Transaction<T>> txPriority = null,
            BlockCommit? lastCommit = null) =>
#pragma warning disable SA1118
            ProposeBlock(
                proposer: proposer,
                timestamp: timestamp ?? DateTimeOffset.UtcNow,
                maxTransactionsBytes: maxTransactionsBytes
                    ?? Policy.GetMaxTransactionsBytes(Count),
                maxTransactions: maxTransactions
                    ?? Policy.GetMaxTransactionsPerBlock(Count),
                maxTransactionsPerSigner: maxTransactionsPerSigner
                    ?? Policy.GetMaxTransactionsPerSignerPerBlock(Count),
                txPriority: txPriority,
                lastCommit: lastCommit);
#pragma warning restore SA1118

        /// <summary>
        /// Proposes a next <see cref="Block{T}"/> using staged <see cref="Transaction{T}"/>s.
        /// </summary>
        /// <param name="proposer">
        /// The proposer's <see cref="PublicKey"/> that proposes the block.</param>
        /// <param name="timestamp">The <see cref="DateTimeOffset"/> when proposing started.</param>
        /// <param name="maxTransactionsBytes">The maximum number of bytes a block can have.
        /// See also <see cref="IBlockPolicy{T}.GetMaxTransactionsBytes(long)"/>.</param>
        /// <param name="maxTransactions">The maximum number of transactions that a block can
        /// accept.  See also <see cref="IBlockPolicy{T}.GetMaxTransactionsPerBlock(long)"/>.
        /// </param>
        /// <param name="maxTransactionsPerSigner">The maximum number of transactions
        /// that a block can accept per signer.  See also
        /// <see cref="IBlockPolicy{T}.GetMaxTransactionsPerSignerPerBlock(long)"/>.</param>
        /// <param name="txPriority">An optional comparer for give certain transactions to
        /// priority to belong to the block.  No certain priority by default.</param>
        /// <param name="lastCommit"><see cref="BlockCommit"/> of previous <see cref="Block{T}"/>.
        /// </param>
        /// <returns>An awaitable task with a <see cref="Block{T}"/> that is proposed.</returns>
        /// <exception cref="OperationCanceledException">Thrown when
        /// <see cref="BlockChain{T}.Tip"/> is changed while proposing.</exception>
        public Block<T> ProposeBlock(
            PrivateKey proposer,
            DateTimeOffset timestamp,
            long maxTransactionsBytes,
            int maxTransactions,
            int maxTransactionsPerSigner,
            IComparer<Transaction<T>> txPriority = null,
            BlockCommit? lastCommit = null)
        {
            long index = Count;
            long difficulty = 1L;
            BlockHash? prevHash = index > 0 ? Store.IndexBlockHash(Id, index - 1) : null;

            int sessionId = new System.Random().Next();
            int processId = Process.GetCurrentProcess().Id;
            _logger.Debug(
                "{SessionId}/{ProcessId}: Starting to propose block #{Index} with " +
                "difficulty {Difficulty} and previous hash {PreviousHash}...",
                sessionId,
                processId,
                index,
                difficulty,
                prevHash);

            var transactionsToPropose = GatherTransactionsToPropose(
                maxTransactionsBytes: maxTransactionsBytes,
                maxTransactions: maxTransactions,
                maxTransactionsPerSigner: maxTransactionsPerSigner,
                txPriority: txPriority
            );

            if (transactionsToPropose.Count < Policy.GetMinTransactionsPerBlock(index))
            {
                throw new OperationCanceledException(
                    $"Proposal operation canceled due to insufficient number of " +
                    $"gathered transactions to mine for the requirement of " +
                    $"{Policy.GetMinTransactionsPerBlock(index)} " +
                    $"given by the policy: {transactionsToPropose.Count}");
            }

            _logger.Verbose(
                "{SessionId}/{ProcessId}: Propose block #{Index} will include " +
                "{TxCount} transactions.",
                sessionId,
                processId,
                index,
                transactionsToPropose.Count);

            // FIXME: Should use automated public constructor.
            // Manual internal constructor is used purely for testing custom timestamps.
            var transactions = transactionsToPropose.OrderBy(tx => tx.Id).ToList();
            var blockContent = new BlockContent<T>(
                protocolVersion: BlockMetadata.CurrentProtocolVersion,
                index: index,
                timestamp: timestamp,
<<<<<<< HEAD
                miner: null,
                publicKey: proposer.PublicKey,
=======
                miner: miner.ToAddress(),
                publicKey: miner.PublicKey,
                difficulty: difficulty,
                totalDifficulty: Tip.TotalDifficulty + difficulty,
>>>>>>> ebc6a6b5
                previousHash: prevHash,
                txHash: BlockContent<T>.DeriveTxHash(transactions),
                lastCommit: lastCommit,
                transactions: transactions);
            PreEvaluationBlock<T> preEval;

            preEval = blockContent.Propose();

            (Block<T> block, IReadOnlyList<ActionEvaluation> actionEvaluations) =
                preEval.EvaluateActions(proposer, this);
            IEnumerable<TxExecution> txExecutions = MakeTxExecutions(block, actionEvaluations);
            UpdateTxExecutions(txExecutions);

            _logger.Debug(
                "{SessionId}/{ProcessId}: Mined block #{Index} {Hash} " +
                "with previous hash {PreviousHash}.",
                sessionId,
                processId,
                block.Index,
                block.Hash,
                block.PreviousHash);

            return block;
        }

        /// <summary>
        /// Gathers <see cref="Transaction{T}"/>s for proposing a next block
        /// from the current set of staged <see cref="Transaction{T}"/>s.
        /// </summary>
        /// <param name="maxTransactionsBytes">The maximum number of bytes a block can have.</param>
        /// <param name="maxTransactions">The maximum number of <see cref="Transaction{T}"/>s
        /// allowed.</param>
        /// <param name="maxTransactionsPerSigner">The maximum number of
        /// <see cref="Transaction{T}"/>s with the same signer allowed.</param>
        /// <param name="txPriority">An optional comparer for give certain transactions to
        /// priority to belong to the block.  No certain priority by default.</param>
        /// <returns>An <see cref="ImmutableList"/> of <see cref="Transaction{T}"/>s with its
        /// count not exceeding <paramref name="maxTransactions"/> and the number of
        /// <see cref="Transaction{T}"/>s in the list for each signer not exceeding
        /// <paramref name="maxTransactionsPerSigner"/>.</returns>
        internal ImmutableList<Transaction<T>> GatherTransactionsToPropose(
            long maxTransactionsBytes,
            int maxTransactions,
            int maxTransactionsPerSigner,
            IComparer<Transaction<T>> txPriority = null
        )
        {
            long index = Count;
            ImmutableList<Transaction<T>> stagedTransactions = ListStagedTransactions(txPriority);
            _logger.Information(
                "Gathering transactions to mine for block #{Index} from {TxCount} " +
                "staged transactions...",
                index,
                stagedTransactions.Count);

            var transactionsToMine = new List<Transaction<T>>();

            // FIXME: The tx collection timeout should be configurable.
            DateTimeOffset timeout = DateTimeOffset.UtcNow + TimeSpan.FromSeconds(4);

            List estimatedEncoding = BlockMarshaler.MarshalTransactions(
                new List<Transaction<T>>());
            var storedNonces = new Dictionary<Address, long>();
            var nextNonces = new Dictionary<Address, long>();
            var toMineCounts = new Dictionary<Address, int>();

            foreach (
                (Transaction<T> tx, int i) in stagedTransactions.Select((val, idx) => (val, idx)))
            {
                _logger.Verbose(
                    "Validating tx {Iter}/{Total} {TxId} to include in block #{Index}...",
                    i,
                    stagedTransactions.Count,
                    tx.Id,
                    index);

                // We don't care about nonce ordering here because `.ListStagedTransactions()`
                // returns already ordered transactions by its nonce.
                if (!storedNonces.ContainsKey(tx.Signer))
                {
                    storedNonces[tx.Signer] = Store.GetTxNonce(Id, tx.Signer);
                    nextNonces[tx.Signer] = storedNonces[tx.Signer];
                    toMineCounts[tx.Signer] = 0;
                }

                if (transactionsToMine.Count >= maxTransactions)
                {
                    _logger.Information(
                        "Ignoring tx {Iter}/{Total} {TxId} and the rest of the " +
                        "staged transactions due to the maximum number of " +
                        "transactions per block allowed hsa been reached: {Max}",
                        i,
                        stagedTransactions.Count,
                        tx.Id,
                        maxTransactions);
                    break;
                }

                if (storedNonces[tx.Signer] <= tx.Nonce && tx.Nonce == nextNonces[tx.Signer])
                {
                    if (Policy.ValidateNextBlockTx(this, tx) is { } tpve)
                    {
                        _logger.Debug(
                            "Ignoring tx {Iter}/{Total} {TxId} as it does not follow policy.",
                            i,
                            stagedTransactions.Count,
                            tx.Id);
                        StagePolicy.Ignore(this, tx.Id);
                        continue;
                    }

                    List txAddedEncoding = estimatedEncoding.Add(
                        BlockMarshaler.MarshalTransaction(tx));
                    if (txAddedEncoding.EncodingLength > maxTransactionsBytes)
                    {
                        _logger.Debug(
                            "Ignoring tx {Iter}/{Total} {TxId} due to the maximum size allowed " +
                            "for transactions in a block: {CurrentEstimate}/{MaximumBlockBytes}",
                            i,
                            stagedTransactions.Count,
                            tx.Id,
                            txAddedEncoding.EncodingLength,
                            maxTransactionsBytes);
                        continue;
                    }
                    else if (toMineCounts[tx.Signer] >= maxTransactionsPerSigner)
                    {
                        _logger.Debug(
                            "Ignoring tx {Iter}/{Total} {TxId} due to the maximum number " +
                            "of transactions allowed per single signer per block " +
                            "has been reached: {Max}",
                            i,
                            stagedTransactions.Count,
                            tx.Id,
                            maxTransactionsPerSigner);
                        continue;
                    }

                    _logger.Verbose(
                        "Adding tx {Iter}/{Total} {TxId} to the list of transactions " +
                        "to be mined.",
                        i,
                        stagedTransactions.Count,
                        tx.Id);
                    transactionsToMine.Add(tx);
                    nextNonces[tx.Signer] += 1;
                    toMineCounts[tx.Signer] += 1;
                    estimatedEncoding = txAddedEncoding;
                }
                else if (tx.Nonce < storedNonces[tx.Signer])
                {
                    _logger.Debug(
                        "Ignoring tx {Iter}/{Total} {TxId} by {Signer} " +
                        "as it has lower nonce {Actual} than expected nonce {Expected}",
                        i,
                        stagedTransactions.Count,
                        tx.Id,
                        tx.Signer,
                        tx.Nonce,
                        nextNonces[tx.Signer]);
                }
                else
                {
                    _logger.Debug(
                        "Ignoring tx {Iter}/{Total} {TxId} by {Signer} " +
                        "as it has higher nonce {Actual} than expected nonce {Expected}",
                        i,
                        stagedTransactions.Count,
                        tx.Id,
                        tx.Signer,
                        tx.Nonce,
                        nextNonces[tx.Signer]);
                }

                if (timeout < DateTimeOffset.UtcNow)
                {
                    _logger.Debug(
                        "Reached the time limit to collect staged transactions; other staged " +
                        "transactions will be mined later.");
                    break;
                }
            }

            _logger.Information(
                "Gathered total of {TransactionsToMineCount} transactions to mine for " +
                "block #{Index} from {StagedTransactionsCount} staged transactions.",
                transactionsToMine.Count,
                index,
                stagedTransactions.Count);
            return transactionsToMine.ToImmutableList();
        }
    }
}<|MERGE_RESOLUTION|>--- conflicted
+++ resolved
@@ -141,15 +141,8 @@
                 protocolVersion: BlockMetadata.CurrentProtocolVersion,
                 index: index,
                 timestamp: timestamp,
-<<<<<<< HEAD
-                miner: null,
+                miner: proposer.ToAddress(),
                 publicKey: proposer.PublicKey,
-=======
-                miner: miner.ToAddress(),
-                publicKey: miner.PublicKey,
-                difficulty: difficulty,
-                totalDifficulty: Tip.TotalDifficulty + difficulty,
->>>>>>> ebc6a6b5
                 previousHash: prevHash,
                 txHash: BlockContent<T>.DeriveTxHash(transactions),
                 lastCommit: lastCommit,
