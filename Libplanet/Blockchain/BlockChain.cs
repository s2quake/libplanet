using System;
using System.Collections.Generic;
using System.Collections.Immutable;
using System.Diagnostics.CodeAnalysis;
using System.Linq;
using System.Numerics;
using System.Security.Cryptography;
using System.Threading;
using Bencodex.Types;
using Libplanet.Action;
using Libplanet.Assets;
using Libplanet.Blockchain.Policies;
using Libplanet.Blockchain.Renderers;
using Libplanet.Blocks;
using Libplanet.Crypto;
using Libplanet.Store;
using Libplanet.Store.Trie;
using Libplanet.Tx;
using Serilog;
using static Libplanet.Blockchain.KeyConverters;

namespace Libplanet.Blockchain
{
    /// <summary>
    /// A class have <see cref="Block{T}"/>s, <see cref="Transaction{T}"/>s, and the chain
    /// information.
    /// <para>In order to watch its state changes, implement <see cref="IRenderer{T}"/>
    /// interface and pass it to the <see cref="BlockChain{T}(IBlockPolicy{T}, IStagePolicy{T},
    /// IStore, IStateStore, Block{T}, IEnumerable{IRenderer{T}})"/> constructor.</para>
    /// </summary>
    /// <remarks>This object is guaranteed that it has at least one block, since it takes a genesis
    /// block when it's instantiated.</remarks>
    /// <typeparam name="T">An <see cref="IAction"/> type.  It should match
    /// to <see cref="Block{T}"/>'s type parameter.</typeparam>
    public partial class BlockChain<T>
        where T : IAction, new()
    {
        // FIXME: The _rwlock field should be private.
        [SuppressMessage(
            "StyleCop.CSharp.OrderingRules",
            "SA1401:FieldsMustBePrivate",
            Justification = "Temporary visibility.")]
        internal readonly ReaderWriterLockSlim _rwlock;
        private readonly object _txLock;
        private readonly ILogger _logger;

        /// <summary>
        /// All <see cref="Block{T}"/>s in the <see cref="BlockChain{T}"/>
        /// storage, including orphan <see cref="Block{T}"/>s.
        /// Keys are <see cref="Block{T}.Hash"/>es and values are
        /// their corresponding <see cref="Block{T}"/>s.
        /// </summary>
        private IDictionary<BlockHash, Block<T>> _blocks;

        /// <summary>
        /// Cached genesis block.
        /// </summary>
        private Block<T> _genesis;

        /// <summary>
        /// Initializes a new instance of the <see cref="BlockChain{T}"/> class.
        /// </summary>
        /// <param name="policy"><see cref="IBlockPolicy{T}"/> to use in the
        /// <see cref="BlockChain{T}"/>.</param>
        /// <param name="stagePolicy">The staging policy to follow.</param>
        /// <param name="store"><see cref="IStore"/> to store <see cref="Block{T}"/>s,
        /// <see cref="Transaction{T}"/>s, and <see cref="BlockChain{T}"/> information.</param>
        /// <param name="genesisBlock">The genesis <see cref="Block{T}"/> of
        /// the <see cref="BlockChain{T}"/>, which is a part of the consensus.
        /// If the given <paramref name="store"/> already contains the genesis block
        /// it checks if the existing genesis block and this argument is the same.
        /// If the <paramref name="store"/> has no genesis block yet this argument will
        /// be used for that.</param>
        /// <param name="renderers">Listens state changes on the created chain.  Listens nothing
        /// by default or if it is <c>null</c>.  Note that action renderers receive events made
        /// by unsuccessful transactions too; see also <see cref="AtomicActionRenderer{T}"/> for
        /// workaround.</param>
        /// <param name="stateStore"><see cref="IStateStore"/> to store states.</param>
        /// <exception cref="InvalidGenesisBlockException">Thrown when the <paramref name="store"/>
        /// has a genesis block and it does not match to what the network expects
        /// (i.e., <paramref name="genesisBlock"/>).</exception>
        public BlockChain(
            IBlockPolicy<T> policy,
            IStagePolicy<T> stagePolicy,
            IStore store,
            IStateStore stateStore,
            Block<T> genesisBlock,
            IEnumerable<IRenderer<T>> renderers = null
        )
            : this(
                policy,
                stagePolicy,
                store,
                stateStore,
                store.GetCanonicalChainId() ?? Guid.NewGuid(),
                genesisBlock,
                renderers
            )
        {
        }

        internal BlockChain(
            IBlockPolicy<T> policy,
            IStagePolicy<T> stagePolicy,
            IStore store,
            IStateStore stateStore,
            Guid id,
            Block<T> genesisBlock,
            IEnumerable<IRenderer<T>> renderers
        )
            : this(
                policy,
                stagePolicy,
                store,
                stateStore,
                id,
                genesisBlock,
                false,
                renderers
            )
        {
        }

        private BlockChain(
            IBlockPolicy<T> policy,
            IStagePolicy<T> stagePolicy,
            IStore store,
            IStateStore stateStore,
            Guid id,
            Block<T> genesisBlock,
            bool inFork,
            IEnumerable<IRenderer<T>> renderers
        )
        {
            Id = id;
            Policy = policy;
            StagePolicy = stagePolicy;
            Store = store;

            // It expects store is DefaultStore or RocksDBStore.
            StateStore = stateStore ?? store as IStateStore;
            if (StateStore is null)
            {
                throw new ArgumentNullException(nameof(stateStore));
            }

            _blocks = new BlockSet<T>(Policy.GetHashAlgorithm, store);
            Renderers = renderers is IEnumerable<IRenderer<T>> r
                ? r.ToImmutableArray()
                : ImmutableArray<IRenderer<T>>.Empty;
            ActionRenderers = Renderers.OfType<IActionRenderer<T>>().ToImmutableArray();
            _rwlock = new ReaderWriterLockSlim(LockRecursionPolicy.SupportsRecursion);
            _txLock = new object();

            if (Store.GetCanonicalChainId() is null)
            {
                Store.SetCanonicalChainId(Id);
            }

            _logger = Log.ForContext<BlockChain<T>>()
                .ForContext("CanonicalChainId", Id);
            Func<BlockHash, ITrie> trieGetter = StateStore is TrieStateStore trieStateStore
                ? h => trieStateStore.GetTrie(h)
                : (Func<BlockHash, ITrie>)null;
            ActionEvaluator = new ActionEvaluator<T>(
                Policy.GetHashAlgorithm,
                Policy.BlockAction,
                GetState,
                GetBalance,
                trieGetter);

            if (Count == 0)
            {
                if (inFork && StateStore is TrieStateStore)
                {
                    // If the store is BlockStateStore, have to fork state reference too so
                    // should use Append().
                    Store.AppendIndex(Id, genesisBlock.Hash);
                }
                else
                {
                    Append(
                        genesisBlock,
                        renderBlocks: !inFork,
                        renderActions: !inFork,
                        evaluateActions: !inFork
                    );
                }
            }
            else if (!Genesis.Equals(genesisBlock))
            {
                string msg =
                    $"The genesis block that the given {nameof(IStore)} contains does not match " +
                    "to the genesis block that the network expects.  You might pass the wrong " +
                    "store which is incompatible with this chain.  Or your network might " +
                    "restarted the chain with a new genesis block so that it is incompatible " +
                    "with your existing chain in the local store.";
                throw new InvalidGenesisBlockException(
                    networkExpected: genesisBlock.Hash,
                    stored: Genesis.Hash,
                    message: msg
                );
            }
        }

        ~BlockChain()
        {
            _rwlock?.Dispose();
        }

        /// <summary>
        /// An event which is invoked when <see cref="Tip"/> is changed.
        /// </summary>
        private event EventHandler<(Block<T> OldTip, Block<T> NewTip)> TipChanged;

        /// <summary>
        /// The list of registered renderers listening the state changes.
        /// </summary>
        /// <remarks>
        /// Since this value is immutable, renderers cannot be registered after once a <see
        /// cref="BlockChain{T}"/> object is instantiated; use <c>renderers</c> option of <see cref=
        /// "BlockChain{T}(IBlockPolicy{T}, IStagePolicy{T}, IStore, IStateStore, Block{T},
        /// IEnumerable{IRenderer{T}})"/>
        /// constructor instead.
        /// </remarks>
        public IImmutableList<IRenderer<T>> Renderers { get; }

        /// <summary>
        /// A filtered list, from <see cref="Renderers"/>, which contains only <see
        /// cref="IActionRenderer{T}"/> instances.
        /// </summary>
        public IImmutableList<IActionRenderer<T>> ActionRenderers { get; }

        /// <summary>
        /// The block and blockchain policy.
        /// </summary>
        public IBlockPolicy<T> Policy { get; }

        /// <summary>
        /// The staging policy.
        /// </summary>
        public IStagePolicy<T> StagePolicy { get; set; }

        /// <summary>
        /// The topmost <see cref="Block{T}"/> of the current blockchain.
        /// </summary>
        public Block<T> Tip => this[-1];

        /// <summary>
        /// The first <see cref="Block{T}"/> in the <see cref="BlockChain{T}"/>.
        /// </summary>
        public Block<T> Genesis => _genesis ??= this[0];

        public Guid Id { get; private set; }

        /// <summary>
        /// All <see cref="Block{T}.Hash"/>es in the current index.  The genesis block's hash goes
        /// first, and the tip goes last.
        /// Returns a <see cref="long"/> integer that represents the number of elements in the
        /// <see cref="BlockChain{T}"/>.
        /// </summary>
        public IEnumerable<BlockHash> BlockHashes => IterateBlockHashes();

        /// <summary>
        /// Returns a <see cref="long"/> integer that represents the number of elements in the
        /// <see cref="BlockChain{T}"/>.
        /// </summary>
        /// <returns>A number that represents how many elements in the <see cref="BlockChain{T}"/>.
        /// </returns>
        public long Count => Store.CountIndex(Id);

        internal IStore Store { get; }

        internal IStateStore StateStore { get; }

        internal ActionEvaluator<T> ActionEvaluator { get; }

        /// <summary>
        /// Gets the block corresponding to the <paramref name="index"/>.
        /// </summary>
        /// <param name="index">A number of index of <see cref="Block{T}"/>.</param>
        /// <exception cref="ArgumentOutOfRangeException">Thrown when the given index of
        /// <see cref="Block{T}"/> does not exist.</exception>
        public Block<T> this[int index] => this[(long)index];

        /// <summary>
        /// Gets the block corresponding to the <paramref name="index"/>.
        /// </summary>
        /// <param name="index">A number of index of <see cref="Block{T}"/>.</param>
        /// <exception cref="ArgumentOutOfRangeException">Thrown when the given index of
        /// <see cref="Block{T}"/> does not exist.</exception>
        public Block<T> this[long index]
        {
            get
            {
                _rwlock.EnterReadLock();
                try
                {
                    BlockHash? blockHash = Store.IndexBlockHash(Id, index);
                    return blockHash is { } bh
                        ? _blocks[bh]
                        : throw new ArgumentOutOfRangeException();
                }
                finally
                {
                    _rwlock.ExitReadLock();
                }
            }
        }

        /// <summary>
        /// Gets the block corresponding to the <paramref name="blockHash"/>.
        /// </summary>
        /// <param name="blockHash">A <see cref="Block{T}.Hash"/> of the <see cref="Block{T}"/> to
        /// get. </param>
        /// <exception cref="KeyNotFoundException">Thrown when there is no <see cref="Block{T}"/>
        /// with a given <paramref name="blockHash"/>.</exception>
        public Block<T> this[in BlockHash blockHash]
        {
            get
            {
                if (!ContainsBlock(blockHash))
                {
                    throw new KeyNotFoundException(
                        $"The given hash[{blockHash}] was not found in this chain."
                    );
                }

                _rwlock.EnterReadLock();
                try
                {
                    return _blocks[blockHash];
                }
                finally
                {
                    _rwlock.ExitReadLock();
                }
            }
        }

        /// <summary>
        /// Mine the genesis block of the blockchain.
        /// </summary>
        /// <param name="hashAlgorithm">The hash algorithm for proof-of-work on the genesis block.
        /// </param>
        /// <param name="actions">List of actions will be included in the genesis block.
        /// If it's null, it will be replaced with <see cref="ImmutableArray{T}.Empty"/>
        /// as default.</param>
        /// <param name="privateKey">A private key to sign the transaction in the genesis block.
        /// If it's null, it will use new private key as default.</param>
        /// <param name="timestamp">The timestamp of the genesis block. If it's null, it will
        /// use <see cref="DateTimeOffset.UtcNow"/> as default.</param>
        /// <param name="blockAction">A block action to execute and be rendered for every block.
        /// It must match to <see cref="BlockPolicy{T}.BlockAction"/> of <see cref="Policy"/>.
        /// </param>
        /// <returns>The genesis block mined with parameters.</returns>
        public static Block<T> MakeGenesisBlock(
            HashAlgorithmType hashAlgorithm,
            IEnumerable<T> actions = null,
            PrivateKey privateKey = null,
            DateTimeOffset? timestamp = null,
            IAction blockAction = null)
        {
            privateKey = privateKey ?? new PrivateKey();
            actions = actions ?? ImmutableArray<T>.Empty;
            IEnumerable<Transaction<T>> transactions = new[]
            {
                Transaction<T>.Create(0, privateKey, null, actions, timestamp: timestamp),
            };

            Block<T> block = Block<T>.Mine(
                index: 0,
                hashAlgorithm: hashAlgorithm,
                difficulty: 0,
                previousTotalDifficulty: 0,
                miner: privateKey.ToAddress(),
                previousHash: null,
                timestamp: timestamp ?? DateTimeOffset.UtcNow,
                transactions: transactions
            );

            var actionEvaluator = new ActionEvaluator<T>(
                _ => hashAlgorithm,
                blockAction,
                (address, digest, stateCompleter) => null,
                (address, currency, hash, fungibleAssetStateCompleter)
                    => new FungibleAssetValue(currency),
                null);
            var actionEvaluationResult = actionEvaluator
                .Evaluate(block, StateCompleterSet<T>.Reject)
                .GetTotalDelta(ToStateKey, ToFungibleAssetKey);
            ITrie trie = new MerkleTrie(new DefaultKeyValueStore(null));
            trie = trie.Set(actionEvaluationResult);
            var stateRootHash = trie.Commit(rehearsal: true).Hash;

            return new Block<T>(block, stateRootHash);
        }

        /// <summary>
        /// Determines whether the <see cref="BlockChain{T}"/> contains <see cref="Block{T}"/>
        /// the specified <paramref name="blockHash"/>.
        /// </summary>
        /// <param name="blockHash">The <see cref="HashDigest{T}"/> of the <see cref="Block{T}"/> to
        /// check if it is in the <see cref="BlockChain{T}"/>.</param>
        /// <returns>
        /// <c>true</c> if the <see cref="BlockChain{T}"/> contains <see cref="Block{T}"/> with
        /// the specified <paramref name="blockHash"/>; otherwise, <c>false</c>.
        /// </returns>
        public bool ContainsBlock(BlockHash blockHash)
        {
            _rwlock.EnterReadLock();
            try
            {
                return
                    _blocks.ContainsKey(blockHash) &&
                    Store.GetBlockIndex(blockHash) is { } branchPointIndex &&
                    branchPointIndex <= Tip.Index &&
                    Store.IndexBlockHash(Id, branchPointIndex).Equals(blockHash);
            }
            finally
            {
                _rwlock.ExitReadLock();
            }
        }

        /// <summary>
        /// Gets the transaction corresponding to the <paramref name="txId"/>.
        /// </summary>
        /// <param name="txId">A <see cref="TxId"/> of the <see cref="Transaction{T}"/> to get.
        /// </param>
        /// <returns><see cref="Transaction{T}"/> with <paramref name="txId"/>.</returns>
        /// <exception cref="KeyNotFoundException">Thrown when there is no
        /// <see cref="Transaction{T}"/> with a given <paramref name="txId"/>.</exception>
        public Transaction<T> GetTransaction(TxId txId)
        {
            if (StagePolicy.Get(this, txId, includeUnstaged: true) is { } tx)
            {
                return tx;
            }

            _rwlock.EnterReadLock();
            try
            {
                if (Store.GetTransaction<T>(txId) is { } transaction)
                {
                    transaction.Validate();
                    return transaction;
                }

                throw new KeyNotFoundException($"No such transaction: {txId}");
            }
            finally
            {
                _rwlock.ExitReadLock();
            }
        }

        /// <summary>
        /// Gets the state of the given <paramref name="address"/> in the
        /// <see cref="BlockChain{T}"/> from <paramref name="offset"/>.
        /// </summary>
        /// <param name="address">An <see cref="Address"/> to get the states of.</param>
        /// <param name="offset">The <see cref="HashDigest{T}"/> of the block to start finding
        /// the state.  It will be The tip of the <see cref="BlockChain{T}"/> if it is <c>null</c>.
        /// </param>
        /// <param name="stateCompleter">When the <see cref="BlockChain{T}"/> instance does not
        /// contain states dirty of the block which lastly updated states of a requested address,
        /// this delegate is called and its return value is used instead.
        /// <para><see cref="StateCompleters{T}.Recalculate"/> makes the incomplete states
        /// recalculated and filled on the fly.</para>
        /// <para><see cref="StateCompleters{T}.Reject"/> (which is default) makes the incomplete
        /// states (if needed) to cause <see cref="IncompleteBlockStatesException"/> instead.</para>
        /// </param>
        /// <returns>The current state of given <paramref name="address"/>.  This can be <c>null</c>
        /// if <paramref name="address"/> has no value.</returns>
        public IValue GetState(
            Address address,
            BlockHash? offset = null,
            StateCompleter<T> stateCompleter = null
        ) =>
            GetRawState(
                ToStateKey(address),
                offset,
                StateCompleters<T>.ToRawStateCompleter(
                    stateCompleter ?? StateCompleters<T>.Reject,
                    address
                )
            );

        /// <summary>
        /// Queries <paramref name="address"/>'s balance of the <paramref name="currency"/> in the
        /// <see cref="BlockChain{T}"/> from <paramref name="offset"/>.
        /// </summary>
        /// <param name="address">The owner <see cref="Address"/> to query.</param>
        /// <param name="currency">The currency type to query.</param>
        /// <param name="offset">The <see cref="HashDigest{T}"/> of the block to
        /// start finding the state. It will be the tip of the
        /// <see cref="BlockChain{T}"/> if it is <c>null</c>.</param>
        /// <param name="stateCompleter">When the <see cref="BlockChain{T}"/> instance does not
        /// contain states dirty of the block which lastly updated states of a requested address,
        /// this delegate is called and its return value is used instead.
        /// <para><see cref="FungibleAssetStateCompleters{T}.Recalculate"/> makes the incomplete
        /// states recalculated and filled on the fly.</para>
        /// <para><see cref="FungibleAssetStateCompleters{T}.Reject"/> (which is default) makes
        /// the incomplete states (if needed) to cause <see cref="IncompleteBlockStatesException"/>
        /// instead.</para></param>
        /// <returns>The <paramref name="address"/>'s current balance (or balance as of the given
        /// <paramref name="offset"/>) of the <paramref name="currency"/>.
        /// </returns>
        public FungibleAssetValue GetBalance(
            Address address,
            Currency currency,
            BlockHash? offset = null,
            FungibleAssetStateCompleter<T> stateCompleter = null
        )
        {
            stateCompleter ??= FungibleAssetStateCompleters<T>.Reject;
            IValue v = GetRawState(
                ToFungibleAssetKey(address, currency),
                offset,
                FungibleAssetStateCompleters<T>.ToRawStateCompleter(
                    stateCompleter,
                    address,
                    currency
                )
            );
            return FungibleAssetValue.FromRawValue(
                currency,
                v is Bencodex.Types.Integer i ? i.Value : 0
            );
        }

        /// <summary>
        /// Queries the recorded <see cref="TxExecution"/> for a successful or failed
        /// <see cref="Transaction{T}"/> within a <see cref="Block{T}"/>.
        /// </summary>
        /// <param name="blockHash">The <see cref="Block{T}.Hash"/> of the <see cref="Block{T}"/>
        /// that the <see cref="Transaction{T}"/> is executed within.</param>
        /// <param name="txid">The executed <see cref="Transaction{T}"/>'s
        /// <see cref="Transaction{T}.Id"/>.</param>
        /// <returns>The recorded <see cref="TxExecution"/>.  If the transaction has never been
        /// executed within the block, it returns <c>null</c> instead.</returns>
        public TxExecution GetTxExecution(BlockHash blockHash, TxId txid) =>
            Store.GetTxExecution(blockHash, txid);

        /// <summary>
        /// Adds a <paramref name="block"/> to the end of this chain.
        /// <para><see cref="Block{T}.Transactions"/> in the <paramref name="block"/> updates
        /// states and balances in the blockchain, and <see cref="TxExecution"/>s for
        /// transactions are recorded.</para>
        /// <para>Note that <see cref="Renderers"/> receive events right after the <paramref
        /// name="block"/> is confirmed (and thus all states reflect changes in the <paramref
        /// name="block"/>).</para>
        /// </summary>
        /// <param name="block">A next <see cref="Block{T}"/>, which is mined,
        /// to add.</param>
        /// <param name="stateCompleters">The strategy to complement incomplete block states which
        /// are required for action execution and rendering.
        /// <see cref="StateCompleterSet{T}.Recalculate"/> by default.
        /// </param>
        /// <exception cref="InvalidBlockBytesLengthException">Thrown when the given <paramref
        /// name="block"/> is too long in bytes (according to <see
        /// cref="IBlockPolicy{T}.GetMaxBlockBytes(long)"/>).</exception>
        /// <exception cref="BlockExceedingTransactionsException">Thrown when the given <paramref
        /// name="block"/> has too many transactions (according to <see
        /// cref="IBlockPolicy{T}.GetMaxTransactionsPerBlock(long)"/>).</exception>
        /// <exception cref="InvalidBlockException">Thrown when the given <paramref name="block"/>
        /// is invalid, in itself or according to the <see cref="Policy"/>.</exception>
        /// <exception cref="InvalidTxNonceException">Thrown when the
        /// <see cref="Transaction{T}.Nonce"/> is different from
        /// <see cref="GetNextTxNonce"/> result of the
        /// <see cref="Transaction{T}.Signer"/>.</exception>
        public void Append(
            Block<T> block,
            StateCompleterSet<T>? stateCompleters = null
        ) =>
            Append(
                block,
                evaluateActions: true,
                renderBlocks: true,
                renderActions: true,
                stateCompleters: stateCompleters
            );

        /// <summary>
        /// Adds a <paramref name="transaction"/> to the pending list so that
        /// a next <see cref="Block{T}"/> to be mined contains the given
        /// <paramref name="transaction"/>.
        /// </summary>
        /// <param name="transaction"><see cref="Transaction{T}"/> to add to the pending list.
        /// </param>
        /// <exception cref="InvalidTxException">Thrown when the given
        /// <paramref name="transaction"/> is invalid.</exception>
        public void StageTransaction(Transaction<T> transaction)
        {
            if (!transaction.GenesisHash.Equals(Genesis.Hash))
            {
                var msg = "GenesisHash of the transaction is not compatible " +
                          "with the BlockChain<T>.Genesis.Hash.";
                throw new InvalidTxGenesisHashException(
                    transaction.Id,
                    Genesis.Hash,
                    transaction.GenesisHash,
                    msg);
            }

            if (StagePolicy.Ignores(this, transaction.Id))
            {
                return;
            }

            if (transaction.Nonce >= Store.GetTxNonce(Id, transaction.Signer))
            {
                StagePolicy.Stage(this, transaction);
            }
            else
            {
                StagePolicy.Ignore(this, transaction.Id);
            }
        }

        /// <summary>
        /// Removes a <paramref name="transaction"/> from the pending list.
        /// </summary>
        /// <param name="transaction">A <see cref="Transaction{T}"/>
        /// to remove from the pending list.</param>
        /// <seealso cref="StageTransaction"/>
        public void UnstageTransaction(Transaction<T> transaction) =>
            StagePolicy.Unstage(this, transaction.Id);

        /// <summary>
        /// Gets next <see cref="Transaction{T}.Nonce"/> of the address.
        /// </summary>
        /// <param name="address">The <see cref="Address"/> from which to obtain the
        /// <see cref="Transaction{T}.Nonce"/> value.</param>
        /// <returns>The next <see cref="Transaction{T}.Nonce"/> value of the
        /// <paramref name="address"/>.</returns>
        public long GetNextTxNonce(Address address)
        {
            long nonce = Store.GetTxNonce(Id, address);
            long prevNonce = nonce - 1;
            IOrderedEnumerable<long> stagedTxNonces = StagePolicy.Iterate(this)
                .Where(tx => tx.Signer.Equals(address) && tx.Nonce > prevNonce)
                .Select(tx => tx.Nonce)
                .OrderBy(n => n);

            foreach (long n in stagedTxNonces)
            {
                if (n < nonce)
                {
                    continue;
                }

                if (n != nonce)
                {
                    break;
                }

                nonce++;
            }

            return nonce;
        }

        /// <summary>
        /// Records and queries the <paramref name="perceivedTime"/> of the given
        /// <paramref name="blockExcerpt"/>.
        /// <para>Although blocks have their own <see cref="Block{T}.Timestamp"/>, but these values
        /// are untrustworthy as they are arbitrarily determined by their miners.</para>
        /// <para>On the other hand, this method returns the subjective time according to the local
        /// node's perception.</para>
        /// <para>If the local node has never perceived the <paramref name="blockExcerpt"/> yet,
        /// it is perceived at that moment and the current time is returned instead. (However, you
        /// can replace the current time with the <paramref name="perceivedTime"/> option.)
        /// In other words, this method is idempotent.</para>
        /// </summary>
        /// <param name="blockExcerpt">The perceived block.</param>
        /// <param name="perceivedTime">The time the local node perceived the given <paramref
        /// name="blockExcerpt"/>.  The current time by default.</param>
        /// <returns>A pair of a block and the time it was perceived.</returns>
        public BlockPerception PerceiveBlock(
            IBlockExcerpt blockExcerpt,
            DateTimeOffset? perceivedTime = null
        )
        {
            if (!(Store.GetBlockPerceivedTime(blockExcerpt.Hash) is { } time))
            {
                time = perceivedTime ?? DateTimeOffset.UtcNow;
                Store.SetBlockPerceivedTime(blockExcerpt.Hash, time);
            }

            return new BlockPerception(blockExcerpt, time);
        }

<<<<<<< HEAD
#pragma warning disable MEN003
        /// <summary>
        /// Mines a next <see cref="Block{T}"/> using staged <see cref="Transaction{T}"/>s,
        /// and then <see cref="Append(Block{T}, StateCompleterSet{T}?)"/> it to the chain
        /// (unless the <paramref name="append"/> option is turned off).
        /// </summary>
        /// <param name="miner">The <see cref="Address"/> of miner that mined the block.</param>
        /// <param name="currentTime">The <see cref="DateTimeOffset"/> when mining started.</param>
        /// <param name="append">Whether to <see cref="Append(Block{T}, StateCompleterSet{T}?)"/>
        /// the mined block.  Turned on by default.</param>
        /// <param name="maxTransactions">The maximum number of transactions that a block can
        /// accept.  This value must be greater than 0, and less than or equal to
        /// <see cref="Policy"/>.<see cref="IBlockPolicy{T}.MaxTransactionsPerBlock"/>.
        /// Zero and negative values are treated as 1. If it is omitted or more than
        /// <see cref="Policy"/>.<see cref="IBlockPolicy{T}.MaxTransactionsPerBlock"/>, it will be
        /// treated as <see cref="Policy"/>.<see cref="IBlockPolicy{T}.MaxTransactionsPerBlock"/>.
        /// </param>
        /// <param name="cancellationToken">
        /// A cancellation token used to propagate notification that this
        /// operation should be canceled.
        /// </param>
        /// <returns>An awaitable task with a <see cref="Block{T}"/> that is mined.</returns>
        /// <exception cref="OperationCanceledException">Thrown when
        /// <see cref="BlockChain{T}.Tip"/> is changed while mining.</exception>
        public async Task<Block<T>> MineBlock(
            Address miner,
            DateTimeOffset currentTime,
            bool append = true,
            int? maxTransactions = null,
            CancellationToken cancellationToken = default(CancellationToken)
        )
        {
            using var cts = new CancellationTokenSource();
            using CancellationTokenSource cancellationTokenSource =
                CancellationTokenSource.CreateLinkedTokenSource(cancellationToken, cts.Token);
            void WatchTip(object target, (Block<T> OldTip, Block<T> NewTip) tip) => cts.Cancel();
            TipChanged += WatchTip;

            maxTransactions = Math.Max(
                Math.Min(
                    maxTransactions ?? Policy.MaxTransactionsPerBlock,
                    Policy.MaxTransactionsPerBlock
                ),
                1
            );

            long index = Store.CountIndex(Id);
            long difficulty = Policy.GetNextBlockDifficulty(this);
            BlockHash? prevHash = Store.IndexBlockHash(Id, index - 1);

            int sessionId = new System.Random().Next();
            int procId = Process.GetCurrentProcess().Id;
            _logger.Debug(
                "Start to mine a block #{Index} [difficulty: {Difficulty}; prev: {prevHash}; " +
                "session: {SessionId}; proc: {ProcessId}]... ",
                index,
                difficulty,
                prevHash,
                sessionId,
                procId
            );

            HashAlgorithmType hashAlgorithm = Policy.GetHashAlgorithm(index);

            ImmutableArray<Transaction<T>> stagedTransactions = ListStagedTransactions();
            _logger.Debug(
                "There are {Transactions} staged transactions.",
                stagedTransactions.Length
            );

            var transactionsToMine = new List<Transaction<T>>();
            int i = 0;

            // FIXME: The tx collection timeout should be configurable.
            DateTimeOffset timeout = DateTimeOffset.UtcNow + TimeSpan.FromSeconds(4);

            // Makes an empty block to estimate the length of bytes without transactions.
            var estimatedBytes = new Block<T>(
                index: index,
                difficulty: difficulty,
                totalDifficulty: Tip.TotalDifficulty,
                nonce: default,
                miner: miner,
                previousHash: prevHash,
                timestamp: currentTime,
                transactions: new Transaction<T>[0],
                hashAlgorithm: hashAlgorithm
            ).BytesLength;
            int maxBlockBytes = Math.Max(Policy.GetMaxBlockBytes(index), 1);
            var skippedSigners = new HashSet<Address>();
            var storedNonces = new Dictionary<Address, long>();
            var nextNonces = new Dictionary<Address, long>();

            foreach (Transaction<T> tx in stagedTransactions)
            {
                // We don't care about nonce ordering here because `.ListStagedTransactions()`
                // returns already ordered transactions by its nonce.
                if (!storedNonces.ContainsKey(tx.Signer))
                {
                    storedNonces[tx.Signer] = Store.GetTxNonce(Id, tx.Signer);
                    nextNonces[tx.Signer] = storedNonces[tx.Signer];
                }

                _logger.Verbose(
                    "Preparing mining a block #{Index}; validating a tx {Index}/{Total} " +
                    "{Transaction}...",
                    index,
                    ++i,
                    stagedTransactions.Length,
                    tx.Id
                );

                if (transactionsToMine.Count >= maxTransactions)
                {
                    _logger.Information(
                        "Not all staged transactions will be included in a block #{Index} to " +
                        "be mined by {Miner}, because it reaches the maximum number of " +
                        "acceptable transactions: {MaxTransactions}",
                        index,
                        miner,
                        maxTransactions
                    );
                    break;
                }

                if (!Policy.DoesTransactionFollowsPolicy(tx, this))
                {
                    _logger.Debug(
                        "Unstage the tx {Index}/{Total} {Transaction} as it doesn't follow policy.",
                        i,
                        stagedTransactions.Length,
                        tx.Id
                    );
                    UnstageTransaction(tx);
                    continue;
                }

                if (storedNonces[tx.Signer] <= tx.Nonce && tx.Nonce == nextNonces[tx.Signer])
                {
                    if (estimatedBytes + tx.BytesLength > maxBlockBytes)
                    {
                        // Once someone's tx is excluded from a block, their later txs are also all
                        // excluded in the block, because later nonces become invalid.
                        skippedSigners.Add(tx.Signer);
                        _logger.Information(
                            "The {Signer}'s transactions after the nonce #{Nonce} will be " +
                            "excluded in a block #{Index} to be mined by {Miner}, because it " +
                            "takes too long bytes.",
                            tx.Signer,
                            tx.Nonce,
                            index,
                            miner
                        );
                        continue;
                    }

                    transactionsToMine.Add(tx);
                    nextNonces[tx.Signer] += 1;
                    estimatedBytes += tx.BytesLength;
                }
                else if (tx.Nonce < storedNonces[tx.Signer])
                {
                    _logger.Debug(
                        "Tx {Index}/{Total} {Transaction} has a lower nonce than expected: " +
                        "{Nonce} ({Signer})." +
                        "it will be discarded.",
                        i,
                        stagedTransactions.Length,
                        tx.Id,
                        tx.Nonce,
                        tx.Signer
                    );
                    UnstageTransaction(tx);
                }
                else
                {
                    _logger.Debug(
                        "Tx {Index}/{Total} {Transaction} has a higher nonce than expected: " +
                        "{Nonce} ({Signer}).  " +
                        "It will be included by a block mined later.",
                        i,
                        stagedTransactions.Length,
                        tx.Id,
                        tx.Nonce,
                        tx.Signer
                    );
                }

                if (timeout < DateTimeOffset.UtcNow)
                {
                    _logger.Debug(
                        "Reached the time limit to collect staged transactions; other staged " +
                        "transactions will be mined later."
                    );
                    break;
                }
            }

            _logger.Verbose(
                "A block #{Index} to be mined by {Miner} will include {Transactions} " +
                "transactions out of {StagedTransactions} staged transactions.",
                index,
                miner,
                transactionsToMine.Count,
                stagedTransactions.Length
            );

            Block<T> block;
            try
            {
                block = await Task.Run(
                    () => Block<T>.Mine(
                        index: index,
                        hashAlgorithm: hashAlgorithm,
                        difficulty: difficulty,
                        previousTotalDifficulty: Tip.TotalDifficulty,
                        miner: miner,
                        previousHash: prevHash,
                        timestamp: currentTime,
                        transactions: transactionsToMine,
                        cancellationToken: cancellationTokenSource.Token),
                    cancellationTokenSource.Token
                );
            }
            catch (OperationCanceledException)
            {
                if (cts.IsCancellationRequested)
                {
                    throw new OperationCanceledException(
                        "Mining canceled due to change of tip index.");
                }

                throw new OperationCanceledException(cancellationToken);
            }
            finally
            {
                TipChanged -= WatchTip;
            }

            IReadOnlyList<ActionEvaluation> actionEvaluations = ActionEvaluator.Evaluate(
                block, StateCompleterSet<T>.Recalculate);

            if (StateStore is TrieStateStore trieStateStore)
            {
                _rwlock.EnterWriteLock();
                try
                {
                    SetStates(block, actionEvaluations);
                    block = new Block<T>(block, trieStateStore.GetRootHash(block.Hash));

                    // it's needed because `block.Hash` was updated with the state root hash.
                    // FIXME: we need a method for calculating the state root hash without
                    // `.SetStates()`.
                    SetStates(block, actionEvaluations);
                }
                finally
                {
                    _rwlock.ExitWriteLock();
                }
            }
            else
            {
                // We need to re-execute it.
                actionEvaluations = null;
            }

            _logger.Debug(
                "Mined a block #{Index} [difficulty: {Difficulty}; prev: {prevHash}; " +
                "session: {SessionId}; proc: {ProcessId}].",
                index,
                difficulty,
                prevHash,
                sessionId,
                procId
            );

            if (append)
            {
                Append(
                    block,
                    currentTime,
                    evaluateActions: true,
                    renderBlocks: true,
                    renderActions: true,
                    actionEvaluations: actionEvaluations
                );

                _logger.Debug(
                    "Appended a block #{Index} [difficulty: {Difficulty}; prev: {prevHash}; " +
                    "session: {SessionId}; proc: {ProcessId}].",
                    index,
                    difficulty,
                    prevHash,
                    sessionId,
                    procId
                );
            }

            return block;
        }
#pragma warning restore MEN003

        /// <summary>
        /// Mines a next <see cref="Block{T}"/> using staged <see cref="Transaction{T}"/>s,
        /// and then <see cref="Append(Block{T}, StateCompleterSet{T}?)"/> it to the chain
        /// (unless the <paramref name="append"/> option is turned off).
        /// </summary>
        /// <param name="miner">The <see cref="Address"/> of miner that mined the block.</param>
        /// <param name="append">Whether to <see cref="Append(Block{T}, StateCompleterSet{T}?)"/>
        /// the mined block.  Turned on by default.</param>
        /// <param name="maxTransactions">The maximum number of transactions that a block can
        /// accept.  This value must be greater than 0, and less than or equal to
        /// <see cref="Policy"/>.<see cref="IBlockPolicy{T}.MaxTransactionsPerBlock"/>.
        /// Zero and negative values are treated as 1. If it is omitted or more than
        /// <see cref="Policy"/>.<see cref="IBlockPolicy{T}.MaxTransactionsPerBlock"/>, it will be
        /// treated as <see cref="Policy"/>.<see cref="IBlockPolicy{T}.MaxTransactionsPerBlock"/>.
        /// </param>
        /// <param name="cancellationToken">
        /// A cancellation token used to propagate notification that this
        /// operation should be canceled.
        /// </param>
        /// <returns>An awaitable task with a <see cref="Block{T}"/> that is mined.</returns>
        /// <exception cref="OperationCanceledException">Thrown when
        /// <see cref="BlockChain{T}.Tip"/> is changed while mining.</exception>
        public Task<Block<T>> MineBlock(
            Address miner,
            bool append = true,
            int? maxTransactions = null,
            CancellationToken cancellationToken = default
        ) =>
            MineBlock(miner, DateTimeOffset.UtcNow, append, maxTransactions, cancellationToken);

=======
>>>>>>> cdcb813b
        /// <summary>
        /// Creates a new <see cref="Transaction{T}"/> and stage the transaction.
        /// Cannot create new transaction if the genesis block does not exist.
        /// </summary>
        /// <param name="privateKey">A <see cref="PrivateKey"/> of the account who creates and
        /// signs a new transaction.</param>
        /// <param name="actions">A list of <see cref="IAction"/>s to include to a new transaction.
        /// </param>
        /// <param name="updatedAddresses"><see cref="Address"/>es whose states affected by
        /// <paramref name="actions"/>.</param>
        /// <param name="timestamp">The time this <see cref="Transaction{T}"/> is created and
        /// signed.</param>
        /// <returns>A created new <see cref="Transaction{T}"/> signed by the given
        /// <paramref name="privateKey"/>.</returns>
        /// <seealso cref="Transaction{T}.Create" />
        public Transaction<T> MakeTransaction(
            PrivateKey privateKey,
            IEnumerable<T> actions,
            IImmutableSet<Address> updatedAddresses = null,
            DateTimeOffset? timestamp = null)
        {
            timestamp = timestamp ?? DateTimeOffset.UtcNow;
            lock (_txLock)
            {
                // FIXME: Exception should be documented when the genesis block does not exist.
                Transaction<T> tx = Transaction<T>.Create(
                    GetNextTxNonce(privateKey.ToAddress()),
                    privateKey,
                    Genesis.Hash,
                    actions,
                    updatedAddresses,
                    timestamp);
                StageTransaction(tx);

                return tx;
            }
        }

        /// <summary>
        /// Lists all staged <see cref="TxId"/>s.
        /// </summary>
        /// <returns><see cref="IImmutableSet{TxId}"/> of staged transactions.</returns>
        public IImmutableSet<TxId> GetStagedTransactionIds()
        {
            // FIXME: How about turning this method to the StagedTransactions property?
            return StagePolicy.Iterate(this).Select(tx => tx.Id).ToImmutableHashSet();
        }

        /// <summary>
        /// Evaluates actions in the given <paramref name="block"/> and fills states with the
        /// results.
        /// </summary>
        /// <param name="block">A block to execute.</param>
        /// <param name="stateCompleters">The strategy to complement incomplete previous block
        /// states.  <see cref="StateCompleterSet{T}.Recalculate"/> by default.
        /// </param>
        /// <returns>The result of action evaluations of the given <paramref name="block"/>.
        /// </returns>
        /// <remarks>This method is idempotent (except for rendering).  If the given
        /// <paramref name="block"/> has executed before, it does not execute it nor mutate states.
        /// Exposed as public for benchmarking.
        /// </remarks>
        public IReadOnlyList<ActionEvaluation> ExecuteActions(
            Block<T> block,
            StateCompleterSet<T>? stateCompleters = null
        )
        {
            _logger.Debug(
                "Evaluating actions in the block #{BlockIndex} {BlockHash}...",
                block.Index,
                block.Hash
            );
            IReadOnlyList<ActionEvaluation> evaluations = null;
            DateTimeOffset evaluateActionStarted = DateTimeOffset.Now;
            evaluations = ActionEvaluator.Evaluate(
                block,
                stateCompleters ?? StateCompleterSet<T>.Recalculate
            );
            const string evalEndMsg =
                "Evaluated actions in the block #{BlockIndex} {BlockHash} " +
                "(duration: {DurationMs}ms).";
            double evalDuration = (DateTimeOffset.Now - evaluateActionStarted).TotalMilliseconds;
            _logger.Debug(evalEndMsg, block.Index, block.Hash, evalDuration);

            _rwlock.EnterWriteLock();
            try
            {
                // Update states
                DateTimeOffset setStatesStarted = DateTimeOffset.Now;
                if (StateStore is TrieStateStore trieStateStore)
                {
                    var totalDelta =
                        evaluations.GetTotalDelta(ToStateKey, ToFungibleAssetKey);
                    const string deltaMsg =
                        "Summarized the states delta made by the block #{BlockIndex} {BlockHash}." +
                        "  Total {Keys} key(s) changed.";
                    _logger.Debug(deltaMsg, block.Index, block.Hash, totalDelta.Count);

                    HashDigest<SHA256> rootHash =
                        trieStateStore.EvalState(block, totalDelta);
                    const string rootHashMsg =
                        "Calculated the root hash of the states made by the block #{BlockIndex} " +
                        "{BlockHash} for " + nameof(TrieStateStore) + ": {StateRootHash}.";
                    _logger.Debug(rootHashMsg, block.Index, block.Hash, rootHash);

                    if (!rootHash.Equals(block.StateRootHash))
                    {
                        var message = $"The block #{block.Index} {block.Hash}'s state root hash " +
                                      $"is {block.StateRootHash?.ToString()}, but the execution " +
                                      $"result is {rootHash.ToString()}.";
                        throw new InvalidBlockStateRootHashException(
                            block.StateRootHash,
                            rootHash,
                            message);
                    }

                    trieStateStore.SetStates(block, rootHash);
                }
                else
                {
                    SetStates(block, evaluations);
                }

                const string endMsg =
                    "Finished to update states affected by the block #{BlockIndex} {BlockHash} " +
                    "(duration: {DurationMs}ms).";
                double duration = (DateTimeOffset.Now - setStatesStarted).TotalMilliseconds;
                _logger.Debug(endMsg, block.Index, block.Hash, duration);
            }
            finally
            {
                _rwlock.ExitWriteLock();
            }

            return evaluations;
        }

#pragma warning disable MEN003
        internal void Append(
            Block<T> block,
            bool evaluateActions,
            bool renderBlocks,
            bool renderActions,
            IReadOnlyList<ActionEvaluation> actionEvaluations = null,
            StateCompleterSet<T>? stateCompleters = null
        )
        {
            if (!evaluateActions && renderActions)
            {
                throw new ArgumentException(
                    $"{nameof(renderActions)} option requires {nameof(evaluateActions)} " +
                    "to be turned on.",
                    nameof(renderActions)
                );
            }

            renderActions = renderActions && renderBlocks && ActionRenderers.Any();

            // Since rendering process requires every step's states, if required block states
            // are incomplete they are complemented anyway:
            stateCompleters ??= StateCompleterSet<T>.Recalculate;

            _logger.Debug("Trying to append block {blockIndex}: {block}", block?.Index, block);

            int policyMaxTx = Policy.GetMaxTransactionsPerBlock(block.Index);
            if (block.Transactions.Count() is { } txCount && txCount > policyMaxTx)
            {
                throw new BlockExceedingTransactionsException(
                    txCount,
                    policyMaxTx,
                    "The block to append has too many transactions."
                );
            }

            if (block.BytesLength > Policy.GetMaxBlockBytes(block.Index))
            {
                throw new InvalidBlockBytesLengthException(
                    block.BytesLength,
                    Policy.GetMaxBlockBytes(block.Index),
                    "The block to append is too long in bytes."
                );
            }

            _rwlock.EnterUpgradeableReadLock();
            Block<T> prevTip = Count > 0 ? Tip : null;
            try
            {
                InvalidBlockException e = ValidateNextBlock(block);

                if (!(e is null))
                {
                    _logger.Error(e, "Append failed. The block is invalid.");
                    throw e;
                }

                var nonceDeltas = new Dictionary<Address, long>();

                // block.Transactions have already been sorted by
                // the tx nounce order when the block was created
                foreach (Transaction<T> tx1 in block.Transactions)
                {
                    if (Policy.ValidateNextBlockTx(this, tx1) is { } tpve)
                    {
                        throw new TxPolicyViolationException(
                            tx1.Id,
                            "According to BlockPolicy, this transaction is not valid.");
                    }

                    Address txSigner = tx1.Signer;
                    nonceDeltas.TryGetValue(txSigner, out var nonceDelta);

                    long expectedNonce = nonceDelta + Store.GetTxNonce(Id, txSigner);

                    if (!expectedNonce.Equals(tx1.Nonce))
                    {
                        _logger.Debug("Append failed. The tx `{transaction}` is invalid.", tx1);
                        throw new InvalidTxNonceException(
                            tx1.Id,
                            expectedNonce,
                            tx1.Nonce,
                            "Transaction nonce is invalid."
                        );
                    }

                    nonceDeltas[txSigner] = nonceDelta + 1;
                }

                ImmutableDictionary<Address, long> maxNonces;
                _rwlock.EnterWriteLock();
                try
                {
                    if (evaluateActions && actionEvaluations is null)
                    {
                        _logger.Debug(
                            "Executing actions in the block #{BlockIndex} {BlockHash}...",
                            block.Index,
                            block.Hash
                        );
                        actionEvaluations = ExecuteActions(block);
                        _logger.Debug(
                            "Executed actions in the block #{BlockIndex} {BlockHash}.",
                            block.Index,
                            block.Hash
                        );
                    }

                    if (actionEvaluations is { } evals)
                    {
                        IEnumerable<TxExecution> txExecutions = MakeTxExecutions(block, evals);
                        UpdateTxExecutions(txExecutions);
                    }

                    _blocks[block.Hash] = block;
                    foreach (KeyValuePair<Address, long> pair in nonceDeltas)
                    {
                        Store.IncreaseTxNonce(Id, pair.Key, pair.Value);
                    }

                    Store.AppendIndex(Id, block.Hash);

                    foreach (var tx in block.Transactions)
                    {
                        Store.PutTxIdBlockHashIndex(tx.Id, block.Hash);
                    }

                    const string unstageStartMsg =
                        "Unstaging {Txs} transaction(s) which belong to the block " +
                        "#{BlockIndex} {BlockHash}...";
                    _logger.Debug(
                        unstageStartMsg,
                        block.Transactions.Count(),
                        block.Index,
                        block.Hash
                    );

                    maxNonces = block.Transactions
                        .GroupBy(
                            t => t.Signer,
                            t => t.Nonce,
                            (signer, nonces) => new
                            {
                                signer = signer,
                                maxNonce = nonces.Max(),
                            }
                        )
                        .ToImmutableDictionary(t => t.signer, t => t.maxNonce);
                }
                finally
                {
                    _rwlock.ExitWriteLock();
                }

                ISet<TxId> txIds = StagePolicy.Iterate(this)
                    .Where(tx => maxNonces.TryGetValue(tx.Signer, out long nonce) &&
                        tx.Nonce <= nonce)
                    .Select(tx => tx.Id)
                    .ToImmutableHashSet();
                foreach (TxId txId in txIds)
                {
                    StagePolicy.Unstage(this, txId);
                }

                const string unstageEndMsg =
                    "Unstaged {Txs} transaction(s), which belong to the block " +
                    "#{BlockIndex} {BlockHash}...";
                _logger.Debug(unstageEndMsg, txIds.Count, block.Index, block.Hash);

                TipChanged?.Invoke(this, (prevTip, block));
                _logger.Debug(
                    "Appended the block #{BlockIndex} {BlockHash}.",
                    block.Index,
                    block.Hash
                );

                if (renderBlocks)
                {
                    const string startMsg =
                        "Invoking renderers for #{BlockIndex} {BlockHash}... " +
                        "({Renderers} renderer(s), {ActionRenderers} action renderer(s))";
                    _logger.Debug(
                        startMsg,
                        block.Index,
                        block.Hash,
                        Renderers.Count,
                        ActionRenderers.Count
                    );
                    foreach (IRenderer<T> renderer in Renderers)
                    {
                        renderer.RenderBlock(oldTip: prevTip ?? Genesis, newTip: block);
                    }

                    if (ActionRenderers.Any())
                    {
                        if (renderActions)
                        {
                            RenderActions(
                                evaluations: actionEvaluations,
                                block: block,
                                stateCompleters: (StateCompleterSet<T>)stateCompleters);
                        }

                        foreach (IActionRenderer<T> renderer in ActionRenderers)
                        {
                            renderer.RenderBlockEnd(oldTip: prevTip ?? Genesis, newTip: block);
                        }
                    }

                    const string endMsg =
                        "Invoked renderers for #{BlockIndex} {BlockHash}... " +
                        "({Renderers} renderer(s), {ActionRenderers} action renderer(s))";
                    _logger.Debug(
                        endMsg,
                        block.Index,
                        block.Hash,
                        Renderers.Count,
                        ActionRenderers.Count
                    );
                }
            }
            finally
            {
                _rwlock.ExitUpgradeableReadLock();
            }
        }
#pragma warning restore MEN003

        /// <summary>
        /// Find an approximate to the topmost common ancestor between this
        /// <see cref="BlockChain{T}"/> and a given <see cref="BlockLocator"/>.
        /// </summary>
        /// <param name="locator">A block locator that contains candidate common ancestors.</param>
        /// <returns>An approximate to the topmost common ancestor.  If it failed to find anything
        /// returns <c>null</c>.</returns>
        internal BlockHash? FindBranchpoint(BlockLocator locator)
        {
            try
            {
                _rwlock.EnterReadLock();

                _logger.Debug("Finding branchpoint (locator: {Locator}).", locator);
                foreach (BlockHash hash in locator)
                {
                    if (_blocks.ContainsKey(hash)
                        && _blocks[hash] is Block<T> block
                        && hash.Equals(Store.IndexBlockHash(Id, block.Index)))
                    {
                        _logger.Debug(
                            "Found the branchpoint (locator: {Locator}): {Hash}.",
                            locator,
                            hash
                        );
                        return hash;
                    }
                }

                _logger.Debug("Failed to find the branchpoint (locator: {Locator}).", locator);
                return null;
            }
            finally
            {
                _rwlock.ExitReadLock();
            }
        }

        internal Tuple<long?, IReadOnlyList<BlockHash>> FindNextHashes(
            BlockLocator locator,
            BlockHash? stop = null,
            int count = 500)
        {
            try
            {
                _rwlock.EnterReadLock();

                BlockHash? tip = Store.IndexBlockHash(Id, -1);
                if (tip is null)
                {
                    return new Tuple<long?, IReadOnlyList<BlockHash>>(null, new BlockHash[0]);
                }

                BlockHash? branchpoint = FindBranchpoint(locator);
                var branchpointIndex = branchpoint is { } h ? (int)_blocks[h].Index : 0;

                // FIXME: Currently, increasing count by one to satisfy
                // the number defined by FindNextHashesChunkSize variable
                // when branchPointIndex didn't indicate genesis block.
                // Since branchPointIndex is same as the latest block of
                // requesting peer.
                if (branchpointIndex > 0)
                {
                    count++;
                }

                IEnumerable<BlockHash> hashes = Store.IterateIndexes(Id, branchpointIndex, count);

                var result = new List<BlockHash>();
                foreach (BlockHash hash in hashes)
                {
                    if (count == 0)
                    {
                        break;
                    }

                    result.Add(hash);

                    if (hash.Equals(stop))
                    {
                        break;
                    }

                    count--;
                }

                return new Tuple<long?, IReadOnlyList<BlockHash>>(branchpointIndex, result);
            }
            finally
            {
                _rwlock.ExitReadLock();
            }
        }

        internal BlockChain<T> Fork(BlockHash point, bool inheritRenderers = true)
        {
            if (!ContainsBlock(point))
            {
                throw new ArgumentException(
                    $"The block [{point}] doesn't exist.",
                    nameof(point));
            }

            Block<T> pointBlock = this[point];

            if (!point.Equals(this[pointBlock.Index].Hash))
            {
                throw new ArgumentException(
                    $"The block [{point}] doesn't exist in the chain index.",
                    nameof(point));
            }

            IEnumerable<IRenderer<T>> renderers = inheritRenderers
                ? Renderers
                : Enumerable.Empty<IRenderer<T>>();
            var forked = new BlockChain<T>(
                Policy, StagePolicy, Store, StateStore, Guid.NewGuid(), Genesis, true, renderers);
            Guid forkedId = forked.Id;
            _logger.Debug(
                "Trying to fork chain at {branchPoint}" +
                "(prevId: {prevChainId}) (forkedId: {forkedChainId})",
                point,
                Id,
                forkedId);
            try
            {
                _rwlock.EnterReadLock();

                Store.ForkBlockIndexes(Id, forkedId, point);
                StateStore.ForkStates(Id, forked.Id, pointBlock);
                Store.ForkTxNonces(Id, forked.Id);

                for (Block<T> block = Tip;
                     block.PreviousHash is { } hash && !block.Hash.Equals(point);
                     block = _blocks[hash])
                {
                    IEnumerable<(Address, int)> signers = block
                        .Transactions
                        .GroupBy(tx => tx.Signer)
                        .Select(g => (g.Key, g.Count()));

                    foreach ((Address address, int txCount) in signers)
                    {
                        Store.IncreaseTxNonce(forked.Id, address, -txCount);
                    }
                }
            }
            finally
            {
                _rwlock.ExitReadLock();
            }

            return forked;
        }

        internal BlockLocator GetBlockLocator(int threshold = 10)
        {
            try
            {
                _rwlock.EnterReadLock();

                return new BlockLocator(
                    indexBlockHash: idx => Store.IndexBlockHash(Id, idx),
                    indexByBlockHash: hash => _blocks[hash].Index,
                    sampleAfter: threshold
                );
            }
            finally
            {
                _rwlock.ExitReadLock();
            }
        }

        /// <summary>
        /// Lists the all staged transactions, with properly ordered nonces.
        /// </summary>
        /// <param name="txPriority">An optional comparer for give certain transactions to
        /// priority to belong to the block.  No certain priority by default.</param>
        /// <returns>A list of staged transactions.  This guarantees that for transactions signed
        /// by the same address, those with greater nonce never comes before those with
        /// lesser nonce.</returns>
        internal ImmutableList<Transaction<T>> ListStagedTransactions(
            IComparer<Transaction<T>> txPriority = null
        )
        {
            IEnumerable<Transaction<T>> unorderedTxs = StagePolicy.Iterate(this);
            if (txPriority is { } comparer)
            {
                unorderedTxs = unorderedTxs.OrderBy(tx => tx, comparer);
            }

            Transaction<T>[] txs = unorderedTxs.ToArray();

            Dictionary<Address, LinkedList<Transaction<T>>> seats = txs
                .GroupBy(tx => tx.Signer)
                .Select(g => (g.Key, new LinkedList<Transaction<T>>(g.OrderBy(tx => tx.Nonce))))
                .ToDictionary(pair => pair.Item1, pair => pair.Item2);

            return txs.Select(tx =>
            {
                LinkedList<Transaction<T>> seat = seats[tx.Signer];
                Transaction<T> first = seat.First.Value;
                seat.RemoveFirst();
                return first;
            }).ToImmutableList();
        }

        internal void SetStates(
            Block<T> block,
            IReadOnlyList<ActionEvaluation> actionEvaluations
        )
        {
            if (!StateStore.ContainsBlockStates(block.Hash))
            {
                var totalDelta = actionEvaluations.GetTotalDelta(ToStateKey, ToFungibleAssetKey);
                StateStore.SetStates(block, totalDelta);
            }
        }

        internal IEnumerable<Block<T>> IterateBlocks(int offset = 0, int? limit = null)
        {
            _rwlock.EnterUpgradeableReadLock();

            try
            {
                foreach (BlockHash hash in IterateBlockHashes(offset, limit))
                {
                    yield return _blocks[hash];
                }
            }
            finally
            {
                _rwlock.ExitUpgradeableReadLock();
            }
        }

        internal IEnumerable<BlockHash> IterateBlockHashes(int offset = 0, int? limit = null)
        {
            _rwlock.EnterUpgradeableReadLock();

            try
            {
                IEnumerable<BlockHash> indices = Store.IterateIndexes(Id, offset, limit);

                // NOTE: The reason why this does not simply return indices, but iterates over
                // indices and yields hashes step by step instead, is that we need to ensure
                // the read lock held until the whole iteration completes.
                foreach (BlockHash hash in indices)
                {
                    yield return hash;
                }
            }
            finally
            {
                _rwlock.ExitUpgradeableReadLock();
            }
        }

        private InvalidBlockException ValidateNextBlock(Block<T> nextBlock)
        {
            int actualProtocolVersion = nextBlock.ProtocolVersion;
            const int currentProtocolVersion = Block<T>.CurrentProtocolVersion;

            // FIXME: Crude way of checking protocol version for non-genesis block.
            // Ideally, whether this is called during instantiation should be made more explicit.
            if (actualProtocolVersion > currentProtocolVersion)
            {
                string message =
                    $"The protocol version ({actualProtocolVersion}) of the block " +
                    $"#{nextBlock.Index} {nextBlock.Hash} is not supported by this node." +
                    $"The highest supported protocol version is {currentProtocolVersion}.";
                throw new InvalidBlockProtocolVersionException(
                    actualProtocolVersion,
                    message
                );
            }
            else if (Count > 0 && actualProtocolVersion < Tip.ProtocolVersion)
            {
                string message =
                    "The protocol version is disallowed to be downgraded from the topmost block " +
                    $"in the chain ({actualProtocolVersion} < {Tip.ProtocolVersion}).";
                throw new InvalidBlockProtocolVersionException(actualProtocolVersion, message);
            }

            InvalidBlockException e = Policy.ValidateNextBlock(this, nextBlock);

            if (!(e is null))
            {
                return e;
            }

            long index = this.Count;
            long difficulty = Policy.GetNextBlockDifficulty(this);
            BigInteger totalDifficulty = index >= 1
                    ? this[index - 1].TotalDifficulty + nextBlock.Difficulty
                    : nextBlock.Difficulty;

            Block<T> lastBlock = index >= 1 ? this[index - 1] : null;
            BlockHash? prevHash = lastBlock?.Hash;
            DateTimeOffset? prevTimestamp = lastBlock?.Timestamp;

            if (nextBlock.Index != index)
            {
                return new InvalidBlockIndexException(
                    $"The expected index of block {nextBlock.Hash} is #{index}, " +
                    $"but its index is #{nextBlock.Index}.");
            }

            if (nextBlock.Difficulty < difficulty)
            {
                return new InvalidBlockDifficultyException(
                    $"The expected difficulty of the block #{index} {nextBlock.Hash} " +
                    $"is {difficulty}, but its difficulty is {nextBlock.Difficulty}.");
            }

            if (nextBlock.TotalDifficulty != totalDifficulty)
            {
                var msg = $"The expected total difficulty of the block #{index} " +
                          $"{nextBlock.Hash} is {totalDifficulty}, but its difficulty is " +
                          $"{nextBlock.TotalDifficulty}.";
                return new InvalidBlockTotalDifficultyException(
                    nextBlock.Difficulty,
                    nextBlock.TotalDifficulty,
                    msg);
            }

            if (!nextBlock.PreviousHash.Equals(prevHash))
            {
                if (prevHash is null)
                {
                    return new InvalidBlockPreviousHashException(
                        $"The genesis block {nextBlock.Hash} should not have previous hash, " +
                        $"but its value is {nextBlock.PreviousHash}.");
                }

                return new InvalidBlockPreviousHashException(
                    $"The block #{index} {nextBlock.Hash} is not continuous from the " +
                    $"block #{index - 1}; while previous block's hash is " +
                    $"{prevHash}, the block #{index} {nextBlock.Hash}'s pointer to " +
                    "the previous hash refers to " +
                    (nextBlock.PreviousHash?.ToString() ?? "nothing") + ".");
            }

            if (nextBlock.Timestamp < prevTimestamp)
            {
                return new InvalidBlockTimestampException(
                    $"The block #{index} {nextBlock.Hash}'s timestamp " +
                    $"({nextBlock.Timestamp}) is earlier than " +
                    $"the block #{index - 1}'s ({prevTimestamp}).");
            }

            return null;
        }

        private IValue GetRawState(
            string key,
            BlockHash? offset,
            Func<BlockChain<T>, BlockHash, IValue> rawStateCompleter
        )
        {
            _rwlock.EnterUpgradeableReadLock();
            try
            {
                if (offset is null && Count == 0)
                {
                    return null;
                }

                offset ??= Tip.Hash;

                return StateStore.ContainsBlockStates(offset.Value)
                    ? StateStore.GetState(key, offset)
                    : rawStateCompleter(this, offset.Value);
            }
            finally
            {
                _rwlock.ExitUpgradeableReadLock();
            }
        }
    }
}<|MERGE_RESOLUTION|>--- conflicted
+++ resolved
@@ -692,341 +692,6 @@
             return new BlockPerception(blockExcerpt, time);
         }
 
-<<<<<<< HEAD
-#pragma warning disable MEN003
-        /// <summary>
-        /// Mines a next <see cref="Block{T}"/> using staged <see cref="Transaction{T}"/>s,
-        /// and then <see cref="Append(Block{T}, StateCompleterSet{T}?)"/> it to the chain
-        /// (unless the <paramref name="append"/> option is turned off).
-        /// </summary>
-        /// <param name="miner">The <see cref="Address"/> of miner that mined the block.</param>
-        /// <param name="currentTime">The <see cref="DateTimeOffset"/> when mining started.</param>
-        /// <param name="append">Whether to <see cref="Append(Block{T}, StateCompleterSet{T}?)"/>
-        /// the mined block.  Turned on by default.</param>
-        /// <param name="maxTransactions">The maximum number of transactions that a block can
-        /// accept.  This value must be greater than 0, and less than or equal to
-        /// <see cref="Policy"/>.<see cref="IBlockPolicy{T}.MaxTransactionsPerBlock"/>.
-        /// Zero and negative values are treated as 1. If it is omitted or more than
-        /// <see cref="Policy"/>.<see cref="IBlockPolicy{T}.MaxTransactionsPerBlock"/>, it will be
-        /// treated as <see cref="Policy"/>.<see cref="IBlockPolicy{T}.MaxTransactionsPerBlock"/>.
-        /// </param>
-        /// <param name="cancellationToken">
-        /// A cancellation token used to propagate notification that this
-        /// operation should be canceled.
-        /// </param>
-        /// <returns>An awaitable task with a <see cref="Block{T}"/> that is mined.</returns>
-        /// <exception cref="OperationCanceledException">Thrown when
-        /// <see cref="BlockChain{T}.Tip"/> is changed while mining.</exception>
-        public async Task<Block<T>> MineBlock(
-            Address miner,
-            DateTimeOffset currentTime,
-            bool append = true,
-            int? maxTransactions = null,
-            CancellationToken cancellationToken = default(CancellationToken)
-        )
-        {
-            using var cts = new CancellationTokenSource();
-            using CancellationTokenSource cancellationTokenSource =
-                CancellationTokenSource.CreateLinkedTokenSource(cancellationToken, cts.Token);
-            void WatchTip(object target, (Block<T> OldTip, Block<T> NewTip) tip) => cts.Cancel();
-            TipChanged += WatchTip;
-
-            maxTransactions = Math.Max(
-                Math.Min(
-                    maxTransactions ?? Policy.MaxTransactionsPerBlock,
-                    Policy.MaxTransactionsPerBlock
-                ),
-                1
-            );
-
-            long index = Store.CountIndex(Id);
-            long difficulty = Policy.GetNextBlockDifficulty(this);
-            BlockHash? prevHash = Store.IndexBlockHash(Id, index - 1);
-
-            int sessionId = new System.Random().Next();
-            int procId = Process.GetCurrentProcess().Id;
-            _logger.Debug(
-                "Start to mine a block #{Index} [difficulty: {Difficulty}; prev: {prevHash}; " +
-                "session: {SessionId}; proc: {ProcessId}]... ",
-                index,
-                difficulty,
-                prevHash,
-                sessionId,
-                procId
-            );
-
-            HashAlgorithmType hashAlgorithm = Policy.GetHashAlgorithm(index);
-
-            ImmutableArray<Transaction<T>> stagedTransactions = ListStagedTransactions();
-            _logger.Debug(
-                "There are {Transactions} staged transactions.",
-                stagedTransactions.Length
-            );
-
-            var transactionsToMine = new List<Transaction<T>>();
-            int i = 0;
-
-            // FIXME: The tx collection timeout should be configurable.
-            DateTimeOffset timeout = DateTimeOffset.UtcNow + TimeSpan.FromSeconds(4);
-
-            // Makes an empty block to estimate the length of bytes without transactions.
-            var estimatedBytes = new Block<T>(
-                index: index,
-                difficulty: difficulty,
-                totalDifficulty: Tip.TotalDifficulty,
-                nonce: default,
-                miner: miner,
-                previousHash: prevHash,
-                timestamp: currentTime,
-                transactions: new Transaction<T>[0],
-                hashAlgorithm: hashAlgorithm
-            ).BytesLength;
-            int maxBlockBytes = Math.Max(Policy.GetMaxBlockBytes(index), 1);
-            var skippedSigners = new HashSet<Address>();
-            var storedNonces = new Dictionary<Address, long>();
-            var nextNonces = new Dictionary<Address, long>();
-
-            foreach (Transaction<T> tx in stagedTransactions)
-            {
-                // We don't care about nonce ordering here because `.ListStagedTransactions()`
-                // returns already ordered transactions by its nonce.
-                if (!storedNonces.ContainsKey(tx.Signer))
-                {
-                    storedNonces[tx.Signer] = Store.GetTxNonce(Id, tx.Signer);
-                    nextNonces[tx.Signer] = storedNonces[tx.Signer];
-                }
-
-                _logger.Verbose(
-                    "Preparing mining a block #{Index}; validating a tx {Index}/{Total} " +
-                    "{Transaction}...",
-                    index,
-                    ++i,
-                    stagedTransactions.Length,
-                    tx.Id
-                );
-
-                if (transactionsToMine.Count >= maxTransactions)
-                {
-                    _logger.Information(
-                        "Not all staged transactions will be included in a block #{Index} to " +
-                        "be mined by {Miner}, because it reaches the maximum number of " +
-                        "acceptable transactions: {MaxTransactions}",
-                        index,
-                        miner,
-                        maxTransactions
-                    );
-                    break;
-                }
-
-                if (!Policy.DoesTransactionFollowsPolicy(tx, this))
-                {
-                    _logger.Debug(
-                        "Unstage the tx {Index}/{Total} {Transaction} as it doesn't follow policy.",
-                        i,
-                        stagedTransactions.Length,
-                        tx.Id
-                    );
-                    UnstageTransaction(tx);
-                    continue;
-                }
-
-                if (storedNonces[tx.Signer] <= tx.Nonce && tx.Nonce == nextNonces[tx.Signer])
-                {
-                    if (estimatedBytes + tx.BytesLength > maxBlockBytes)
-                    {
-                        // Once someone's tx is excluded from a block, their later txs are also all
-                        // excluded in the block, because later nonces become invalid.
-                        skippedSigners.Add(tx.Signer);
-                        _logger.Information(
-                            "The {Signer}'s transactions after the nonce #{Nonce} will be " +
-                            "excluded in a block #{Index} to be mined by {Miner}, because it " +
-                            "takes too long bytes.",
-                            tx.Signer,
-                            tx.Nonce,
-                            index,
-                            miner
-                        );
-                        continue;
-                    }
-
-                    transactionsToMine.Add(tx);
-                    nextNonces[tx.Signer] += 1;
-                    estimatedBytes += tx.BytesLength;
-                }
-                else if (tx.Nonce < storedNonces[tx.Signer])
-                {
-                    _logger.Debug(
-                        "Tx {Index}/{Total} {Transaction} has a lower nonce than expected: " +
-                        "{Nonce} ({Signer})." +
-                        "it will be discarded.",
-                        i,
-                        stagedTransactions.Length,
-                        tx.Id,
-                        tx.Nonce,
-                        tx.Signer
-                    );
-                    UnstageTransaction(tx);
-                }
-                else
-                {
-                    _logger.Debug(
-                        "Tx {Index}/{Total} {Transaction} has a higher nonce than expected: " +
-                        "{Nonce} ({Signer}).  " +
-                        "It will be included by a block mined later.",
-                        i,
-                        stagedTransactions.Length,
-                        tx.Id,
-                        tx.Nonce,
-                        tx.Signer
-                    );
-                }
-
-                if (timeout < DateTimeOffset.UtcNow)
-                {
-                    _logger.Debug(
-                        "Reached the time limit to collect staged transactions; other staged " +
-                        "transactions will be mined later."
-                    );
-                    break;
-                }
-            }
-
-            _logger.Verbose(
-                "A block #{Index} to be mined by {Miner} will include {Transactions} " +
-                "transactions out of {StagedTransactions} staged transactions.",
-                index,
-                miner,
-                transactionsToMine.Count,
-                stagedTransactions.Length
-            );
-
-            Block<T> block;
-            try
-            {
-                block = await Task.Run(
-                    () => Block<T>.Mine(
-                        index: index,
-                        hashAlgorithm: hashAlgorithm,
-                        difficulty: difficulty,
-                        previousTotalDifficulty: Tip.TotalDifficulty,
-                        miner: miner,
-                        previousHash: prevHash,
-                        timestamp: currentTime,
-                        transactions: transactionsToMine,
-                        cancellationToken: cancellationTokenSource.Token),
-                    cancellationTokenSource.Token
-                );
-            }
-            catch (OperationCanceledException)
-            {
-                if (cts.IsCancellationRequested)
-                {
-                    throw new OperationCanceledException(
-                        "Mining canceled due to change of tip index.");
-                }
-
-                throw new OperationCanceledException(cancellationToken);
-            }
-            finally
-            {
-                TipChanged -= WatchTip;
-            }
-
-            IReadOnlyList<ActionEvaluation> actionEvaluations = ActionEvaluator.Evaluate(
-                block, StateCompleterSet<T>.Recalculate);
-
-            if (StateStore is TrieStateStore trieStateStore)
-            {
-                _rwlock.EnterWriteLock();
-                try
-                {
-                    SetStates(block, actionEvaluations);
-                    block = new Block<T>(block, trieStateStore.GetRootHash(block.Hash));
-
-                    // it's needed because `block.Hash` was updated with the state root hash.
-                    // FIXME: we need a method for calculating the state root hash without
-                    // `.SetStates()`.
-                    SetStates(block, actionEvaluations);
-                }
-                finally
-                {
-                    _rwlock.ExitWriteLock();
-                }
-            }
-            else
-            {
-                // We need to re-execute it.
-                actionEvaluations = null;
-            }
-
-            _logger.Debug(
-                "Mined a block #{Index} [difficulty: {Difficulty}; prev: {prevHash}; " +
-                "session: {SessionId}; proc: {ProcessId}].",
-                index,
-                difficulty,
-                prevHash,
-                sessionId,
-                procId
-            );
-
-            if (append)
-            {
-                Append(
-                    block,
-                    currentTime,
-                    evaluateActions: true,
-                    renderBlocks: true,
-                    renderActions: true,
-                    actionEvaluations: actionEvaluations
-                );
-
-                _logger.Debug(
-                    "Appended a block #{Index} [difficulty: {Difficulty}; prev: {prevHash}; " +
-                    "session: {SessionId}; proc: {ProcessId}].",
-                    index,
-                    difficulty,
-                    prevHash,
-                    sessionId,
-                    procId
-                );
-            }
-
-            return block;
-        }
-#pragma warning restore MEN003
-
-        /// <summary>
-        /// Mines a next <see cref="Block{T}"/> using staged <see cref="Transaction{T}"/>s,
-        /// and then <see cref="Append(Block{T}, StateCompleterSet{T}?)"/> it to the chain
-        /// (unless the <paramref name="append"/> option is turned off).
-        /// </summary>
-        /// <param name="miner">The <see cref="Address"/> of miner that mined the block.</param>
-        /// <param name="append">Whether to <see cref="Append(Block{T}, StateCompleterSet{T}?)"/>
-        /// the mined block.  Turned on by default.</param>
-        /// <param name="maxTransactions">The maximum number of transactions that a block can
-        /// accept.  This value must be greater than 0, and less than or equal to
-        /// <see cref="Policy"/>.<see cref="IBlockPolicy{T}.MaxTransactionsPerBlock"/>.
-        /// Zero and negative values are treated as 1. If it is omitted or more than
-        /// <see cref="Policy"/>.<see cref="IBlockPolicy{T}.MaxTransactionsPerBlock"/>, it will be
-        /// treated as <see cref="Policy"/>.<see cref="IBlockPolicy{T}.MaxTransactionsPerBlock"/>.
-        /// </param>
-        /// <param name="cancellationToken">
-        /// A cancellation token used to propagate notification that this
-        /// operation should be canceled.
-        /// </param>
-        /// <returns>An awaitable task with a <see cref="Block{T}"/> that is mined.</returns>
-        /// <exception cref="OperationCanceledException">Thrown when
-        /// <see cref="BlockChain{T}.Tip"/> is changed while mining.</exception>
-        public Task<Block<T>> MineBlock(
-            Address miner,
-            bool append = true,
-            int? maxTransactions = null,
-            CancellationToken cancellationToken = default
-        ) =>
-            MineBlock(miner, DateTimeOffset.UtcNow, append, maxTransactions, cancellationToken);
-
-=======
->>>>>>> cdcb813b
         /// <summary>
         /// Creates a new <see cref="Transaction{T}"/> and stage the transaction.
         /// Cannot create new transaction if the genesis block does not exist.
