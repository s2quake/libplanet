using System;
using System.Collections.Concurrent;
using System.Collections.Generic;
using Libplanet.Action;
using Libplanet.Blocks;
using Libplanet.Store;
using Serilog;

namespace Libplanet.Blockchain.Renderers
{
    /// <summary>
    /// Decorates an <see cref="IRenderer{T}"/> instance and delays the events until blocks
    /// are <em>confirmed</em> the certain number of blocks.  When blocks are recognized
    /// the delayed events relevant to these blocks are relayed to the decorated
    /// <see cref="IRenderer{T}"/>.
    /// </summary>
    /// <typeparam name="T">An <see cref="IAction"/> type.  It should match to
    /// <see cref="BlockChain{T}"/>'s type parameter.</typeparam>
    /// <example>
    /// <code><![CDATA[
    /// IStore store = GetStore();
    /// IBlockPolicy<ExampleAction> policy = GetPolicy();
    /// IRenderer<ExampleAction> renderer = new SomeRenderer();
    /// // Wraps the renderer with DelayedRenderer; the SomeRenderer instance becomes to receive
    /// // event messages only after the relevent blocks are confirmed by 3+ blocks.
    /// renderer = new DelayedRenderer<ExampleAction>(renderer, policy, store, confirmations: 3);
    /// // You must pass the same policy & store to the BlockChain<T>() constructor:
    /// var chain = new BlockChain<ExampleAction>(
    ///     ...,
    ///     policy: policy,
    ///     store: store,
    ///     renderers: new[] { renderer });
    /// ]]></code>
    /// </example>
    /// <remarks>Since <see cref="IActionRenderer{T}"/> is a subtype of <see cref="IRenderer{T}"/>,
    /// <see cref="DelayedRenderer{T}(IRenderer{T}, IStore, int)"/>
    /// constructor can take an <see cref="IActionRenderer{T}"/> instance as well.
    /// However, even it takes an action renderer, action-level fine-grained events won't hear.
    /// For action renderers, please use <see cref="DelayedActionRenderer{T}"/> instead.</remarks>
    public class DelayedRenderer<T> : IRenderer<T>
        where T : IAction, new()
    {
        private Block<T>? _tip;

        /// <summary>
        /// Creates a new <see cref="DelayedRenderer{T}"/> instance decorating the given
        /// <paramref name="renderer"/>.
        /// </summary>
        /// <param name="renderer">The renderer to decorate which has the <em>actual</em>
        /// implementations and receives delayed events.</param>
        /// <param name="store">The same store to what <see cref="BlockChain{T}"/> uses.</param>
        /// <param name="confirmations">The required number of confirmations to recognize a block.
        /// It must be greater than zero (note that zero <paramref name="confirmations"/> mean
        /// nothing is delayed so that it is equivalent to the bare <paramref name="renderer"/>).
        /// See also the <see cref="Confirmations"/> property.</param>
        /// <exception cref="ArgumentOutOfRangeException">Thrown when the argument
        /// <paramref name="confirmations"/> is not greater than zero.</exception>
        public DelayedRenderer(
            IRenderer<T> renderer,
            IStore store,
            int confirmations
        )
        {
            if (confirmations == 0)
            {
                string msg =
                    "Zero confirmations mean nothing is delayed so that it is equivalent to the " +
                    $"bare {nameof(renderer)}; configure it to more than zero.";
                throw new ArgumentOutOfRangeException(nameof(confirmations), msg);
            }
            else if (confirmations < 0)
            {
                throw new ArgumentOutOfRangeException(
                    nameof(confirmations),
                    $"Expected more than zero {nameof(confirmations)}."
                );
            }

            Logger = Log.ForContext(GetType());
            Renderer = renderer;
            Store = store;
            Confirmations = confirmations;
            Confirmed = new ConcurrentDictionary<BlockHash, uint>();
        }

        /// <summary>
        /// The inner renderer which has the <em>actual</em> implementations and receives delayed
        /// events.
        /// </summary>
        public IRenderer<T> Renderer { get; }

        /// <summary>
        /// The same store to what <see cref="BlockChain{T}"/> uses.
        /// </summary>
        public IStore Store { get; }

        /// <summary>
        /// The required number of confirmations to recognize a block.
        /// <para>For example, the required confirmations are 2, the block #N is recognized after
        /// the block #N+1 and the block #N+2 are discovered.</para>
        /// </summary>
        public int Confirmations { get; }

        /// <summary>
        /// The <em>recognized</em> topmost block.  If not enough blocks are discovered yet,
        /// this property can be <see langword="null"/>.
        /// </summary>
        public Block<T>? Tip
        {
            get => _tip;
            private set
            {
                Block<T>? newTip = value;
                if (newTip is null || newTip.Equals(_tip))
                {
                    return;
                }

                if (_tip is null)
                {
                    Logger.Verbose(
                        $"{nameof(DelayedRenderer<T>)}.{nameof(Tip)} is tried to be updated to " +
                        "#{NewTipIndex} {NewTipHash} (from null)",
                        newTip.Index,
                        newTip.Hash
                    );
                }
                else
                {
                    Logger.Verbose(
                        $"{nameof(DelayedRenderer<T>)}.{nameof(Tip)} is tried to be updated to " +
                        "#{NewTipIndex} {NewTipHash} (from #{OldTipIndex} {OldTipHash})",
                        newTip.Index,
                        newTip.Hash,
                        _tip.Index,
                        _tip.Hash
                    );
                }

                Block<T>? oldTip = _tip;
                _tip = newTip;
                if (oldTip is null)
                {
                    Logger.Debug(
                        $"{nameof(DelayedRenderer<T>)}.{nameof(Tip)} was updated to " +
                        "#{NewTipIndex} {NewTipHash} (from null)",
                        newTip.Index,
                        newTip.Hash
                    );
                }
                else
                {
                    Logger.Debug(
                        $"{nameof(DelayedRenderer<T>)}.{nameof(Tip)} was updated to " +
                        "#{NewTipIndex} {NewTipHash} (from #{OldTipIndex} {OldTipHash})",
                        newTip.Index,
                        newTip.Hash,
                        oldTip.Index,
                        oldTip.Hash
                    );
                }

                if (oldTip is Block<T> oldTip_ && !oldTip.Equals(newTip))
                {
                    Block<T>? branchpoint = null;
                    if (!newTip.PreviousHash.Equals(oldTip_.Hash))
                    {
                        branchpoint = FindBranchpoint(oldTip, newTip);
                        if (branchpoint.Equals(oldTip) || branchpoint.Equals(newTip))
                        {
                            branchpoint = null;
                        }
                    }

                    OnTipChanged(oldTip, newTip, branchpoint);
                }
            }
        }

        /// <summary>
        /// The logger to record internal state changes.
        /// </summary>
        protected ILogger Logger { get; }

        protected ConcurrentDictionary<BlockHash, uint> Confirmed { get; }

        /// <inheritdoc cref="IRenderer{T}.RenderBlock(Block{T}, Block{T})"/>
        public virtual void RenderBlock(Block<T> oldTip, Block<T> newTip)
        {
            Confirmed.TryAdd(oldTip.Hash, 0);
            DiscoverBlock(oldTip, newTip);
        }

        /// <inheritdoc cref="IRenderer{T}.RenderReorg(Block{T}, Block{T}, Block{T})"/>
        public virtual void RenderReorg(Block<T> oldTip, Block<T> newTip, Block<T> branchpoint)
        {
            Confirmed.TryAdd(branchpoint.Hash, 0);
        }

        /// <inheritdoc cref="IRenderer{T}.RenderReorgEnd(Block{T}, Block{T}, Block{T})"/>
        public virtual void RenderReorgEnd(Block<T> oldTip, Block<T> newTip, Block<T> branchpoint)
        {
        }

        /// <summary>
        /// The callback method which is invoked when the new <see cref="Tip"/> is recognized and
        /// changed.
        /// </summary>
        /// <param name="oldTip">The previously recognized topmost block.</param>
        /// <param name="newTip">The topmost block recognized this time.</param>
        /// <param name="branchpoint">A branchpoint between <paramref name="oldTip"/> and
        /// <paramref name="newTip"/> if the tip change is a reorg.
        /// Otherwise <see langword="null"/>.</param>
        protected virtual void OnTipChanged(Block<T> oldTip, Block<T> newTip, Block<T>? branchpoint)
        {
            if (branchpoint is Block<T>)
            {
                Renderer.RenderReorg(oldTip, newTip, branchpoint);
            }

            Renderer.RenderBlock(oldTip, newTip);

            if (branchpoint is Block<T>)
            {
                Renderer.RenderReorgEnd(oldTip, newTip, branchpoint);
            }
        }

        protected void DiscoverBlock(Block<T> oldTip, Block<T> newTip)
        {
            if (Confirmed.ContainsKey(newTip.Hash))
            {
                return;
            }

            Block<T> branchpoint = FindBranchpoint(oldTip, newTip);
            var maxDepth = branchpoint.Index < Confirmations
                ? 0
                : branchpoint.Index - Confirmations;

            Confirmed.TryAdd(newTip.Hash, 0U);

            var blocksToRender = new Stack<(long, BlockHash)>();

            long prevBlockIndex = newTip.Index - 1;
            uint accumulatedConfirmations = 0;
            BlockHash? prev = newTip.PreviousHash;
            while (
                prev is { } prevHash
                && Store.GetBlock<T>(prevHash) is Block<T> prevBlock
                && prevBlock.Index >= maxDepth)
            {
                uint c = Confirmed.GetOrAdd(prevHash, k => 0U);

                if (c >= Confirmations)
                {
                    break;
                }

                accumulatedConfirmations += 1;
                blocksToRender.Push((prevBlockIndex, prevHash));

                prevBlockIndex -= 1;
                prev = prevBlock.PreviousHash;
            }

            while (blocksToRender.Count > 0)
            {
                (long index, BlockHash hash) = blocksToRender.Pop();
                uint ac = accumulatedConfirmations;
                uint c = Confirmed.AddOrUpdate(hash, k => 0U, (k, v) => ac);

                Logger.Verbose(
                    "The block #{BlockIndex} {BlockHash} has {Confirmations} confirmations",
                    index,
                    hash,
                    c
                );

                if (accumulatedConfirmations > 0)
                {
                    accumulatedConfirmations -= 1;
                }

                if (c >= Confirmations)
                {
                    var confirmedBlock = Store.GetBlock<T>(hash);

                    if (!(Tip is Block<T> t))
                    {
                        Logger.Verbose(
                            "Promoting #{NewTipIndex} {NewTipHash} as a new tip since there is " +
                            "no tip yet...",
                            confirmedBlock.Index,
                            confirmedBlock.Hash
                        );
                        Tip = confirmedBlock;
                    }
                    else if (t.Index < confirmedBlock.Index)
                    {
                        Logger.Verbose(
<<<<<<< HEAD
                            "Promoting #{NewTipIndex} {NewTipHash} as a new tip since its index " +
                            "is more than the previous tip #{PreviousTipIndex} {PreviousTipHash}",
=======
                            "Promoting #{NewTipIndex} {NewTipHash} as a new tip since its total " +
                            "difficulty is more than the previous tip #{PreviousTipIndex} " +
                            "{PreviousTipHash} ({NewDifficulty} > {PreviousDifficulty})",
>>>>>>> 544c03f9
                            confirmedBlock.Index,
                            confirmedBlock.Hash,
                            t.Index,
                            t.Hash);
                        Tip = confirmedBlock;
                    }
                    else
                    {
                        Logger.Verbose(
                            "Although #{BlockIndex} {BlockHash} has been confirmed enough," +
<<<<<<< HEAD
                            "its index is less than the current tip #{TipIndex} {TipHash}",
=======
                            "its difficulty is less than the current tip #{TipIndex} {TipHash} " +
                            "({Difficulty} < {TipDifficulty})",
>>>>>>> 544c03f9
                            confirmedBlock.Index,
                            confirmedBlock.Hash,
                            t.Index,
                            t.Hash);
                    }
                }
            }
        }

        private Block<T> FindBranchpoint(Block<T> a, Block<T> b)
        {
            while (a is Block<T> && a.Index > b.Index && a.PreviousHash is { } aPrev)
            {
                a = Store.GetBlock<T>(aPrev);
            }

            while (b is Block<T> && b.Index > a.Index && b.PreviousHash is { } bPrev)
            {
                b = Store.GetBlock<T>(bPrev);
            }

            if (a is null || b is null || a.Index != b.Index)
            {
                throw new ArgumentException(
                    "Some previous blocks of two blocks are orphan.",
                    nameof(a)
                );
            }

            while (a.Index >= 0)
            {
                if (a.Equals(b))
                {
                    return a;
                }

                if (a.PreviousHash is { } aPrev &&
                    b.PreviousHash is { } bPrev)
                {
                    a = Store.GetBlock<T>(aPrev);
                    b = Store.GetBlock<T>(bPrev);
                    continue;
                }

                break;
            }

            throw new ArgumentException(
                "Two blocks do not have any ancestors in common.",
                nameof(a)
            );
        }
    }
}<|MERGE_RESOLUTION|>--- conflicted
+++ resolved
@@ -299,14 +299,8 @@
                     else if (t.Index < confirmedBlock.Index)
                     {
                         Logger.Verbose(
-<<<<<<< HEAD
                             "Promoting #{NewTipIndex} {NewTipHash} as a new tip since its index " +
                             "is more than the previous tip #{PreviousTipIndex} {PreviousTipHash}",
-=======
-                            "Promoting #{NewTipIndex} {NewTipHash} as a new tip since its total " +
-                            "difficulty is more than the previous tip #{PreviousTipIndex} " +
-                            "{PreviousTipHash} ({NewDifficulty} > {PreviousDifficulty})",
->>>>>>> 544c03f9
                             confirmedBlock.Index,
                             confirmedBlock.Hash,
                             t.Index,
@@ -317,12 +311,7 @@
                     {
                         Logger.Verbose(
                             "Although #{BlockIndex} {BlockHash} has been confirmed enough," +
-<<<<<<< HEAD
                             "its index is less than the current tip #{TipIndex} {TipHash}",
-=======
-                            "its difficulty is less than the current tip #{TipIndex} {TipHash} " +
-                            "({Difficulty} < {TipDifficulty})",
->>>>>>> 544c03f9
                             confirmedBlock.Index,
                             confirmedBlock.Hash,
                             t.Index,
