using System;
using System.Diagnostics.CodeAnalysis;
using System.Globalization;
using System.Linq;
using System.Security.Cryptography;
using System.Text;
using System.Threading;
using Bencodex;
using Libplanet.Crypto;

namespace Libplanet.Blocks
{
    /// <summary>
    /// A block metadata without transactions or any proofs like nonce or hash.  This represents
    /// metadata of a block that is not yet mined nor proven.
    /// <para>To represent a block content including its metadata and transactions, use <see
    /// cref="BlockContent{T}"/>, which is its subclass.</para>
    /// </summary>
    /// <remarks>Unlike other model types like <see cref="Block{T}"/> or
    /// <see cref="PreEvaluationBlock{T}"/>, this type is mutable.  To get a distinct instance with
    /// partly changed fields, use <see cref="BlockMetadata(IBlockMetadata)"/> constructor and
    /// property setters on a copy instead.</remarks>
    /// <seealso cref="BlockContent{T}"/>
    public class BlockMetadata : IBlockMetadata
    {
        /// <summary>
        /// The latest protocol version.
        /// </summary>
        public const int CurrentProtocolVersion = 4;

        /// <summary>
        /// The latest PoW protocol version.
        /// </summary>
        public const int PoWProtocolVersion = 3;

        private const string TimestampFormat = "yyyy-MM-ddTHH:mm:ss.ffffffZ";
        private static readonly Codec Codec = new Codec();

        private int _protocolVersion = CurrentProtocolVersion;
        private long _index;
        private DateTimeOffset _timestamp = DateTimeOffset.UtcNow;
        private Address _miner;
        private PublicKey? _publicKey;
        private HashDigest<SHA256>? _txHash;

        /// <summary>
        /// Creates a <see cref="BlockMetadata"/> by copying the fields of another block
        /// <paramref name="metadata"/>.
        /// </summary>
        /// <param name="metadata">This source of the block metadata to copy.  This hasn't be
        /// a actual <see cref="BlockMetadata"/> instance, but can be any object which implements
        /// <see cref="IBlockMetadata"/> instance.</param>
        /// <exception cref="InvalidBlockProtocolVersionException">Thrown when
        /// the <paramref name="metadata"/>'s <see cref="IBlockMetadata.ProtocolVersion"/>
        /// is less than 0, or greater than <see cref="CurrentProtocolVersion"/>, the latest known
        /// protocol version.</exception>
        /// <exception cref="InvalidBlockIndexException">Thrown when the <paramref name="metadata"/>
        /// has a negative <see cref="IBlockMetadata.Index"/>.</exception>
        public BlockMetadata(IBlockMetadata metadata)
        {
            LastCommit = metadata.LastCommit;
            ProtocolVersion = metadata.ProtocolVersion;
            Index = metadata.Index;
            Timestamp = metadata.Timestamp;
            Miner = metadata.Miner;
            PublicKey = metadata.PublicKey;
            PreviousHash = metadata.PreviousHash;

            // FIXME: This is to bypass setter check.
            _txHash = metadata.TxHash;
        }

        /// <summary>
        /// Creates an empty <see cref="BlockMetadata"/> instance.  Its properties can be easily
        /// filled with C# object initializers.
        /// </summary>
        public BlockMetadata()
        {
        }

        public BlockMetadata(
            long index,
            PublicKey publicKey,
            BlockHash? previousHash,
            HashDigest<SHA256>? txHash,
            BlockCommit? lastCommit)
            : this(
                protocolVersion: CurrentProtocolVersion,
                index: index,
                timestamp: DateTimeOffset.UtcNow,
                miner: null,
                publicKey: publicKey,
                previousHash: previousHash,
                txHash: txHash,
                lastCommit: lastCommit)
        {
        }

        internal BlockMetadata(
            int protocolVersion,
            long index,
            DateTimeOffset timestamp,
            Address? miner,
            PublicKey? publicKey,
            BlockHash? previousHash,
            HashDigest<SHA256>? txHash,
            BlockCommit? lastCommit)
        {
            ProtocolVersion = protocolVersion;
            Index = index;
            Timestamp = timestamp;
            if (protocolVersion >= 2)
            {
                PublicKey = publicKey is { } p
                    ? p
                    : throw new ArgumentException(
                        $"Argument {nameof(publicKey)} cannot be null for " +
                        $"{nameof(protocolVersion)} >= 2.",
                        nameof(publicKey));
                Miner = miner is { } m
                    ? throw new ArgumentException(
                        $"Argument {nameof(miner)} should be null for " +
                        $"{nameof(protocolVersion)} >= 2.",
                        nameof(miner))
                    : new Address(p);
            }
            else
            {
                PublicKey = null;
                Miner = miner is { } m
                    ? m
                    : throw new ArgumentException(
                        $"Argument {nameof(miner)} cannot be null for " +
                        $"{nameof(protocolVersion)} < 2.",
                        nameof(miner));
            }

            if (index != 0 && previousHash is null)
            {
                throw new InvalidBlockPreviousHashException(
                    $"{nameof(previousHash)} cannot be null for {nameof(index)} > 0.");
            }
            else
            {
                PreviousHash = previousHash;
            }

<<<<<<< HEAD
            TxHash = txHash;
            LastCommit = lastCommit;
=======
            // FIXME: This is to bypass setter check.
            _txHash = txHash;
>>>>>>> 6aff6c65
        }

        /// <inheritdoc cref="IBlockMetadata.ProtocolVersion"/>
        /// <exception cref="InvalidBlockProtocolVersionException">Thrown when the value to set is
        /// less than 0, or greater than <see cref="CurrentProtocolVersion"/>, the latest known
        /// protocol version.</exception>
        public int ProtocolVersion
        {
            get => _protocolVersion;
            set
            {
                if (value < 0)
                {
                    throw new InvalidBlockProtocolVersionException(
                        $"A block's protocol version cannot be less than zero: {value}.",
                        value
                    );
                }
                else if (value > CurrentProtocolVersion)
                {
                    throw new InvalidBlockProtocolVersionException(
                        "A block's protocol version cannot be greater than " +
                        $"{CurrentProtocolVersion}: {value}.",
                        value);
                }

                _protocolVersion = value;
            }
        }

        /// <inheritdoc cref="IBlockMetadata.Index"/>
        /// <exception cref="InvalidBlockIndexException">Thrown when the value to set is negative.
        /// </exception>
        public long Index
        {
            get => _index;
            set => _index = value >= 0L
                ? value
                : throw new InvalidBlockIndexException(
                    $"A negative index is not allowed: {value}.");
        }

        /// <inheritdoc cref="IBlockMetadata.Timestamp"/>
        public DateTimeOffset Timestamp
        {
            get => _timestamp;
            set => _timestamp = value.ToUniversalTime();
        }

        /// <inheritdoc cref="IBlockMetadata.Miner"/>
        public Address Miner
        {
            get => _miner;
            set
            {
                if (PublicKey is { } pubKey && !pubKey.ToAddress().Equals(value))
                {
                    throw new InvalidBlockPublicKeyException(
                        $"The miner address {value} is not consistent" +
                        $"with its public key {pubKey}.",
                        pubKey
                    );
                }

                _miner = value;
            }
        }

        /// <inheritdoc cref="IBlockMetadata.PublicKey"/>
        /// <remarks>Its setter also updates the <see cref="Miner"/> property too.</remarks>
        public PublicKey? PublicKey
        {
            get => _publicKey;
            set
            {
                _publicKey = value;
                if (value is { } pubKey)
                {
                    _miner = pubKey.ToAddress();
                }
            }
        }

        /// <inheritdoc cref="IBlockMetadata.PreviousHash"/>
        public BlockHash? PreviousHash { get; set; }

        /// <inheritdoc cref="IBlockMetadata.TxHash"/>
        [SuppressMessage(
            "SonarQube",
            "S2292",
            Justification = "The backing field purposes to prevent intercepting from subclasses.")]
        public virtual HashDigest<SHA256>? TxHash
        {
            get => _txHash;
            set => _txHash = value;
        }

        public BlockCommit? LastCommit { get; set; }

        /// <summary>
        /// Serializes data of a possible candidate shifted from it into a Bencodex dictionary.
        /// This data is used for PoW (proof-of-work) to find the satisfying
        /// <paramref name="nonce"/>, rather than transmitting the block over the network.
        /// </summary>
        /// <param name="nonce">The nonce of the block.</param>
        /// <returns>The serialized block content in a Bencodex dictionary.</returns>
        public Bencodex.Types.Dictionary MakeCandidateData(Nonce nonce)
        {
            var dict = Bencodex.Types.Dictionary.Empty
                .Add("index", Index)
                .Add("timestamp", Timestamp.ToString(TimestampFormat, CultureInfo.InvariantCulture))
                .Add("nonce", nonce.ByteArray);

            if (ProtocolVersion != 0)
            {
                dict = dict.Add("protocol_version", ProtocolVersion);
            }

            if (PreviousHash is { } prevHash)
            {
                dict = dict.Add("previous_hash", prevHash.ByteArray);
            }

            if (TxHash is { } txHash)
            {
                dict = dict.Add("transaction_fingerprint", txHash.ByteArray);
            }

            // As blocks hadn't been signed before ProtocolVersion <= 1, the PublicKey property
            // is nullable type-wise.  Blocks with ProtocolVersion <= 1 had a `reward_beneficiary`
            // field, which referred to the Miner address.  On the other hand, blocks with
            // ProtocolVersion >= 2 have a `public_key` field instead.  (As Miner addresses can be
            // derived from PublicKeys, we don't need to include both at a time.)  The PublicKey
            // property in this class guarantees that its ProtocolVersion is <= 1 when it is null
            // and its ProtocolVersion is >= 2 when it is not null:
            dict = PublicKey is { } pubKey && ProtocolVersion > 1
                ? dict.Add("public_key", pubKey.Format(compress: true)) // ProtocolVersion >= 2
                : dict.Add("reward_beneficiary", Miner.ByteArray); /////// ProtocolVersion <= 1

            return dict;
        }

        /// <summary>
        /// Derives a hash digest from the block metadata and <paramref name="nonce"/>.
        /// </summary>
        /// <param name="nonce">The proof-of-work nonce.</param>
        /// <returns>A pre-evaluation block hash.</returns>
        public HashDigest<SHA256> DerivePreEvaluationHash(Nonce nonce) =>
            HashDigest<SHA256>.DeriveFrom(Codec.Encode(MakeCandidateData(nonce)));

        /// <summary>
        /// Mines the PoW (proof-of-work) nonce satisfying <paramref name="difficulty"/>.
        /// </summary>
        /// <param name="difficulty">The difficulty to target when mining
        /// <see cref="PreEvaluationBlockHeader.PreEvaluationHash"/>.</param>
        /// <param name="cancellationToken">An optional cancellation token used to propagate signal
        /// that this operation should be cancelled.</param>
        /// <returns>A pair of the mined nonce and the pre-evaluation hash that satisfy the
        /// block <paramref name="difficulty"/>.</returns>
        /// <exception cref="OperationCanceledException">Thrown when the specified
        /// <paramref name="cancellationToken"/> received a cancellation request.</exception>
        public (Nonce Nonce, HashDigest<SHA256> PreEvaluationHash) MineNonce(
            long difficulty,
            CancellationToken cancellationToken = default)
        {
            Hashcash.Stamp stamp = GetStampFunction();
            var random = new Random();
            int seed = random.Next();
            return Hashcash.Answer(
                stamp, difficulty, seed, cancellationToken);
        }

        private Hashcash.Stamp GetStampFunction()
        {
            // Poor man' way to optimize stamp...
            // FIXME: We need to rather reorganize the serialization layout.
            byte[] emptyNonce = Codec.Encode(MakeCandidateData(default));
            byte[] oneByteNonce = Codec.Encode(MakeCandidateData(new Nonce(new byte[1])));
            int offset = 0;
            while (offset < emptyNonce.Length && emptyNonce[offset].Equals(oneByteNonce[offset]))
            {
                offset++;
            }

            // Prepares fixed parts (stampPrefix, stampSuffix, colon) ahead of time
            // so that they can be reused:
            const int nonceLength = 2;  // In Bencodex, empty bytes are represented as "0:".
            byte[] stampPrefix = new byte[offset];
            Array.Copy(emptyNonce, stampPrefix, stampPrefix.Length);
            byte[] stampSuffix = new byte[emptyNonce.Length - offset - nonceLength];
            Array.Copy(emptyNonce, offset + nonceLength, stampSuffix, 0, stampSuffix.Length);
            byte[] colon = { 0x3a }; // ':'

            byte[] Stamp(Nonce nonce)
            {
                int nLen = nonce.ByteArray.Length;
                return stampPrefix
                    .Concat(Encoding.ASCII.GetBytes(nLen.ToString(CultureInfo.InvariantCulture)))
                    .Concat(colon)
                    .Concat(nonce.ToByteArray())
                    .Concat(stampSuffix)
                    .ToArray();
            }

            return Stamp;
        }
    }
}<|MERGE_RESOLUTION|>--- conflicted
+++ resolved
@@ -58,7 +58,6 @@
         /// has a negative <see cref="IBlockMetadata.Index"/>.</exception>
         public BlockMetadata(IBlockMetadata metadata)
         {
-            LastCommit = metadata.LastCommit;
             ProtocolVersion = metadata.ProtocolVersion;
             Index = metadata.Index;
             Timestamp = metadata.Timestamp;
@@ -68,6 +67,7 @@
 
             // FIXME: This is to bypass setter check.
             _txHash = metadata.TxHash;
+            LastCommit = metadata.LastCommit;
         }
 
         /// <summary>
@@ -145,13 +145,9 @@
                 PreviousHash = previousHash;
             }
 
-<<<<<<< HEAD
-            TxHash = txHash;
-            LastCommit = lastCommit;
-=======
             // FIXME: This is to bypass setter check.
             _txHash = txHash;
->>>>>>> 6aff6c65
+            LastCommit = lastCommit;
         }
 
         /// <inheritdoc cref="IBlockMetadata.ProtocolVersion"/>
