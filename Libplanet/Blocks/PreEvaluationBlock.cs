--- conflicted
+++ resolved
@@ -1,9 +1,7 @@
 using System;
 using System.Collections.Generic;
 using System.Collections.Immutable;
-using System.Numerics;
 using System.Security.Cryptography;
-using System.Threading;
 using Bencodex.Types;
 using Libplanet.Action;
 using Libplanet.Assets;
@@ -24,117 +22,13 @@
     /// </summary>
     /// <typeparam name="T">A class implementing <see cref="IAction"/> to include.  This type
     /// parameter is aligned with <see cref="Transaction{T}"/>'s type parameter.</typeparam>
-<<<<<<< HEAD
-    public sealed class PreEvaluationBlock<T> : PreEvaluationBlockHeader, IPreEvaluationBlock<T>
-=======
-    /// <remarks>It guarantees that every instance of this type has a valid proof-of-work
-    /// <see cref="Nonce"/> which satisfies its <see cref="PreEvaluationBlockHeader.Difficulty"/>.
-    /// </remarks>
     public sealed class PreEvaluationBlock<T> : IPreEvaluationBlock<T>
->>>>>>> a8588879
         where T : IAction, new()
     {
         private BlockContent<T> _content;
         private PreEvaluationBlockHeader _header;
 
         /// <summary>
-<<<<<<< HEAD
-=======
-        /// Creates a <see cref="PreEvaluationBlock{T}"/> instance with its
-        /// <paramref name="content"/> data and a valid proof-of-work <paramref name="nonce"/>
-        /// which satisfies the required <see cref="PreEvaluationBlockHeader.Difficulty"/>.
-        /// </summary>
-        /// <param name="content">Block's content data.</param>
-        /// <param name="nonce">A valid proof-of-work nonce which satisfies the required
-        /// <see cref="PreEvaluationBlockHeader.Difficulty"/>.</param>
-        /// <exception cref="InvalidBlockProtocolVersionException">Thrown when
-        /// the <paramref name="content"/>'s to set is <see cref="IBlockMetadata.ProtocolVersion"/>
-        /// is less than 0, or greater than <see cref="BlockMetadata.CurrentProtocolVersion"/>,
-        /// the latest known protocol version.</exception>
-        /// <exception cref="InvalidBlockIndexException">Thrown when the value to set is negative.
-        /// </exception>
-        /// <exception cref="InvalidBlockDifficultyException">Thrown when the value to set is
-        ///  is negative.</exception>
-        /// <exception cref="InvalidBlockTotalDifficultyException">Thrown when
-        /// the <paramref name="content"/>'s <see cref="IBlockMetadata.TotalDifficulty"/> is less
-        /// than its <see cref="IBlockMetadata.Difficulty"/>.</exception>
-        /// <exception cref="InvalidTxSignatureException">Thrown when any tx signature is invalid or
-        /// not signed by its signer.</exception>
-        /// <exception cref="InvalidTxNonceException">Thrown when the same tx nonce is used by
-        /// a signer twice or more, or a tx nonce is used without its previous nonce by a signer.
-        /// Note that this validates only a block's intrinsic integrity between its transactions,
-        /// but does not guarantee integrity between blocks.  Such validation needs to be conducted
-        /// by <see cref="Blockchain.BlockChain{T}"/>.</exception>
-        /// <exception cref="InvalidTxGenesisHashException">Thrown when transactions to set have
-        /// inconsistent genesis hashes.</exception>
-        /// <exception cref="InvalidBlockTxHashException">Thrown when the given block
-        /// <paramref name="content"/>'s <see cref="IBlockMetadata.TxHash"/> is not consistent with
-        /// its <see cref="IBlockContent{T}.Transactions"/>.</exception>
-        /// <exception cref="InvalidBlockNonceException">Thrown when the given proof-of-work
-        /// <paramref name="nonce"/> does not satisfy the required
-        /// <see cref="PreEvaluationBlockHeader.Difficulty"/>.
-        /// </exception>
-        /// <remarks><see cref="PreEvaluationBlockHeader.PreEvaluationHash"/> is automatically
-        /// derived from the given arguments.</remarks>
-        public PreEvaluationBlock(
-            IBlockContent<T> content,
-            Nonce nonce)
-        {
-            _content = new BlockContent<T>(content);
-            _header = new PreEvaluationBlockHeader(new BlockMetadata(content), nonce);
-        }
-
-        /// <summary>
-        /// Creates a <see cref="PreEvaluationBlock{T}"/> instance with its
-        /// <paramref name="content"/> data, a valid proof-of-work <paramref name="nonce"/>
-        /// which satisfies the required <see cref="PreEvaluationBlockHeader.Difficulty"/>,
-        /// and a <paramref name="preEvaluationHash"/> digest derived from them.
-        /// </summary>
-        /// <param name="content">Block's content data.</param>
-        /// <param name="nonce">A valid proof-of-work nonce which satisfies the required
-        /// <see cref="PreEvaluationBlockHeader.Difficulty"/>.</param>
-        /// <param name="preEvaluationHash">The hash digest derived from the given arguments.
-        /// </param>
-        /// <exception cref="InvalidBlockProtocolVersionException">Thrown when
-        /// the <paramref name="content"/>'s <see cref="IBlockMetadata.ProtocolVersion"/>
-        /// is less than 0, or greater than <see cref="BlockMetadata.CurrentProtocolVersion"/>,
-        /// the latest known protocol version.</exception>
-        /// <exception cref="InvalidBlockIndexException">Thrown when the value to set is negative.
-        /// </exception>
-        /// <exception cref="InvalidBlockDifficultyException">Thrown when the value to set is
-        ///  is negative.</exception>
-        /// <exception cref="InvalidBlockTotalDifficultyException">Thrown when
-        /// the <paramref name="content"/>'s <see cref="IBlockMetadata.TotalDifficulty"/> is less
-        /// than its <see cref="IBlockMetadata.Difficulty"/>.</exception>
-        /// <exception cref="InvalidTxSignatureException">Thrown when any tx signature is invalid or
-        /// not signed by its signer.</exception>
-        /// <exception cref="InvalidTxNonceException">Thrown when the same tx nonce is used by
-        /// a signer twice or more, or a tx nonce is used without its previous nonce by a signer.
-        /// Note that this validates only a block's intrinsic integrity between its transactions,
-        /// but does not guarantee integrity between blocks.  Such validation needs to be conducted
-        /// by <see cref="Blockchain.BlockChain{T}"/>.</exception>
-        /// <exception cref="InvalidTxGenesisHashException">Thrown when transactions to set have
-        /// inconsistent genesis hashes.</exception>
-        /// <exception cref="InvalidBlockTxHashException">Thrown when the given block
-        /// <paramref name="content"/>'s <see cref="IBlockMetadata.TxHash"/> is not consistent with
-        /// its <see cref="IBlockContent{T}.Transactions"/>.</exception>
-        /// <exception cref="InvalidBlockPreEvaluationHashException">Thrown when the given
-        /// <paramref name="preEvaluationHash"/> is invalid.</exception>
-        /// <exception cref="InvalidBlockNonceException">Thrown when the given proof-of-work
-        /// <paramref name="nonce"/> does not satisfy the required
-        /// <see cref="PreEvaluationBlockHeader.Difficulty"/>.</exception>
-        public PreEvaluationBlock(
-            IBlockContent<T> content,
-            Nonce nonce,
-            ImmutableArray<byte> preEvaluationHash)
-        {
-            _content = new BlockContent<T>(content);
-            _header = new PreEvaluationBlockHeader(
-                new BlockMetadata(content), nonce, preEvaluationHash);
-        }
-
-        /// <summary>
->>>>>>> a8588879
         /// Unsafely creates a <see cref="PreEvaluationBlock{T}"/> instance with its
         /// <paramref name="content"/> data, and a <paramref name="preEvaluationHash"/>
         /// which is probably considered as to be valid.
@@ -147,16 +41,10 @@
         /// hash is invalid.</exception>
         internal PreEvaluationBlock(
             BlockContent<T> content,
-<<<<<<< HEAD
-            in HashDigest<SHA256> preEvaluationHash
-        )
-            : base(content, preEvaluationHash)
-=======
-            in (Nonce Nonce, ImmutableArray<byte> PreEvaluationHash) proof)
->>>>>>> a8588879
+            in HashDigest<SHA256> preEvaluationHash)
         {
             _content = content;
-            _header = new PreEvaluationBlockHeader(content.BlockMetadata, proof);
+            _header = new PreEvaluationBlockHeader(content.BlockMetadata, preEvaluationHash);
         }
 
         public PreEvaluationBlockHeader Header => _header;
@@ -176,23 +64,17 @@
         /// <inheritdoc cref="IBlockMetadata.PublicKey"/>
         public PublicKey? PublicKey => _header.PublicKey;
 
-        /// <inheritdoc cref="IBlockMetadata.Difficulty"/>
-        public long Difficulty => _header.Difficulty;
-
-        /// <inheritdoc cref="IBlockMetadata.TotalDifficulty"/>
-        public BigInteger TotalDifficulty => _header.TotalDifficulty;
-
         /// <inheritdoc cref="IBlockMetadata.PreviousHash"/>
         public BlockHash? PreviousHash => _header.PreviousHash;
 
         /// <inheritdoc cref="IBlockMetadata.TxHash"/>
         public HashDigest<SHA256>? TxHash => _header.TxHash;
 
-        /// <inheritdoc cref="IPreEvaluationBlockHeader.Nonce"/>
-        public Nonce Nonce => _header.Nonce;
+        /// <inheritdoc cref="IBlockMetadata.LastCommit"/>
+        public BlockCommit? LastCommit => _header.LastCommit;
 
         /// <inheritdoc cref="IPreEvaluationBlockHeader.PreEvaluationHash"/>
-        public ImmutableArray<byte> PreEvaluationHash => _header.PreEvaluationHash;
+        public HashDigest<SHA256> PreEvaluationHash => _header.PreEvaluationHash;
 
         /// <summary>
         /// The internal block content.
