using System;
using System.Collections.Immutable;
using System.Security.Cryptography;
using Bencodex;
using Bencodex.Types;
using Libplanet.Crypto;

namespace Libplanet.Blocks
{
    /// <summary>
    /// A block candidate without evaluating actions (in its transactions and a possible
    /// <see cref="Blockchain.Policies.IBlockPolicy{T}.BlockAction"/>) and state root hash.
    /// </summary>
    public class PreEvaluationBlockHeader : IPreEvaluationBlockHeader
    {
        protected static readonly Codec Codec = new Codec();

        private readonly BlockMetadata _metadata;
        private readonly Nonce _nonce;
        private readonly ImmutableArray<byte> _preEvaluationHash;

        /// <summary>
        /// Creates a <see cref="PreEvaluationBlockHeader"/>  by copying the fields of another
        /// pre-evaluation block <paramref name="header"/>.
        /// </summary>
        /// <param name="header">A pre-evaluation block header to copy.</param>
        /// <exception cref="InvalidBlockProtocolVersionException">Thrown when
        /// the <paramref name="header"/>'s to set is <see cref="IBlockMetadata.ProtocolVersion"/>
        /// is less than 0, or greater than <see cref="BlockMetadata.CurrentProtocolVersion"/>,
        /// the latest known protocol version.</exception>
        /// <exception cref="InvalidBlockIndexException">Thrown when the <paramref name="header"/>
        /// has a negative <see cref="IBlockMetadata.Index"/>.</exception>
        /// <exception cref="InvalidBlockPreEvaluationHashException">Thrown when the given
        /// pre-evaluation <paramref name="header"/>'s
        /// <seealso cref="IPreEvaluationBlockHeader.PreEvaluationHash"/> is invalid.</exception>
        public PreEvaluationBlockHeader(IPreEvaluationBlockHeader header)
            : this(header, header.PreEvaluationHash)
        {
        }

        /// <summary>
<<<<<<< HEAD
        /// Creates a <see cref="PreEvaluationBlockHeader"/> instance with its
        /// <paramref name="metadata"/>.
        /// </summary>
        /// <param name="metadata">Block's metadata.</param>
        /// <exception cref="InvalidBlockProtocolVersionException">Thrown when
        /// the <paramref name="metadata"/>'s to set is <see cref="IBlockMetadata.ProtocolVersion"/>
        /// is less than 0, or greater than <see cref="BlockMetadata.CurrentProtocolVersion"/>,
        /// the latest known protocol version.</exception>
        /// <exception cref="InvalidBlockIndexException">Thrown when the <paramref name="metadata"/>
        /// has a negative <see cref="IBlockMetadata.Index"/>.</exception>
        /// <remarks><see cref="PreEvaluationHash"/> is automatically derived from the given
        /// arguments.</remarks>
        public PreEvaluationBlockHeader(IBlockMetadata metadata)
            : this(new BlockMetadata(metadata))
=======
        /// Creates a <see cref="PreEvaluationBlockHeader"/> with given <paramref name="nonce"/>.
        /// </summary>
        /// <remarks>
        /// <see cref="IPreEvaluationBlockHeader.PreEvaluationHash"/> is automatically derived.
        /// </remarks>
        /// <param name="metadata">The <see cref="BlockMetadata"/> to use as a basis.</param>
        /// <param name="nonce">Goes to <see cref="IPreEvaluationBlockHeader.Nonce"/>.</param>
        public PreEvaluationBlockHeader(
            BlockMetadata metadata,
            Nonce nonce)
            : this(metadata, (nonce, metadata.DerivePreEvaluationHash(nonce)))
>>>>>>> a8588879
        {
        }

        /// <summary>
        /// Creates a <see cref="PreEvaluationBlockHeader"/> instance with its
        /// <paramref name="metadata"/>, a valid proof-of-work
        /// a <paramref name="preEvaluationHash"/> digest.
        /// </summary>
        /// <param name="metadata">Block's metadata.</param>
        /// <param name="preEvaluationHash">The hash digest derived from the given arguments.
        /// </param>
        /// <exception cref="InvalidBlockProtocolVersionException">Thrown when
        /// the <paramref name="metadata"/>'s to set is <see cref="IBlockMetadata.ProtocolVersion"/>
        /// is less than 0, or greater than <see cref="BlockMetadata.CurrentProtocolVersion"/>,
        /// the latest known protocol version.</exception>
        /// <exception cref="InvalidBlockIndexException">Thrown when the <paramref name="metadata"/>
        /// has a negative <see cref="IBlockMetadata.Index"/>.</exception>
        /// <exception cref="InvalidBlockPreEvaluationHashException">Thrown when the given
        /// <paramref name="preEvaluationHash"/> is invalid.</exception>
        public PreEvaluationBlockHeader(
            IBlockMetadata metadata,
            HashDigest<SHA256> preEvaluationHash)
                : this(new BlockMetadata(metadata), preEvaluationHash)
        {
        }

        public PreEvaluationBlockHeader(
            BlockMetadata metadata,
            Nonce nonce,
            ImmutableArray<byte> preEvaluationHash)
            : this(metadata, (nonce, preEvaluationHash))
        {
        }

        /// <summary>
<<<<<<< HEAD
        /// Unsafely creates a <see cref="PreEvaluationBlockHeader"/> instance with its
        /// <paramref name="metadata"/>, and a <paramref name="preEvaluationHash"/>
        /// which is probably considered as to be valid.
=======
        /// Creates a <see cref="PreEvaluationBlockHeader"/> instance with its
        /// <paramref name="metadata"/> and a <paramref name="proof"/>.
>>>>>>> a8588879
        /// </summary>
        /// <param name="metadata">Block's metadata.</param>
        /// <param name="preEvaluationHash">A valid proof-of-work bytearray which is probably
        /// considered to satisfy the required difficulty, and the hash digest which is probably
        /// considered to be derived from the block <paramref name="metadata"/> and the nonce.
        /// </param>
        /// <exception cref="InvalidBlockPreEvaluationHashException">Thrown when the given proof's
        /// hash is invalid.</exception>
        internal PreEvaluationBlockHeader(
            BlockMetadata metadata,
<<<<<<< HEAD
            HashDigest<SHA256> preEvaluationHash)
        {
            // FIXME: CheckPreEvaluationHash(metadata, preEvaluationHash) should fit in somewhere.
=======
            in (Nonce Nonce, ImmutableArray<byte> PreEvaluationHash) proof)
        {
            CheckPreEvaluationHash(metadata, proof.Nonce, proof.PreEvaluationHash);
>>>>>>> a8588879
            if (metadata.Index == 0L && metadata.PreviousHash is { } ph)
            {
                throw new InvalidBlockPreviousHashException(
                    $"Genesis block must not have {nameof(PreviousHash)}: {ph}."
                );
            }
            else if (metadata.Index > 0L && metadata.PreviousHash is null)
            {
                throw new InvalidBlockPreviousHashException(
                    $"Block #{metadata.Index} must have its {nameof(PreviousHash)} " +
                    "(except for genesis)."
                );
            }
            else if (metadata.ProtocolVersion >= 2 && metadata.PublicKey is null)
            {
                throw new InvalidBlockPublicKeyException(
                    "Block's public key cannot be null unless its protocol version is less than 2.",
                    metadata.PublicKey
                );
            }
            else if (metadata.ProtocolVersion < 2 && metadata.PublicKey is { })
            {
                string msg =
                    "As blocks became to have public keys since the protocol version 2, blocks " +
                    $"with a protocol version {metadata.ProtocolVersion} cannot have public keys.";
                throw new InvalidBlockPublicKeyException(msg, metadata.PublicKey);
            }
            else if (metadata.PublicKey is { } pubKey && !metadata.Miner.Equals(pubKey.ToAddress()))
            {
                string msg =
                    $"The miner address {metadata.Miner} is not consistent with its public key " +
                    $"{pubKey}.";
                throw new InvalidBlockPublicKeyException(msg, pubKey);
            }
            else if (metadata.LastCommit is { } commit)
            {
                if (commit.Height != metadata.Index - 1)
                {
                    throw new InvalidBlockLastCommitException(
                        $"The block #{metadata.Index}'s lastcommit's height " +
                        $"({commit.Height}) does not match " +
                        $"the previous block's index {metadata.Index - 1}.");
                }

                if (!commit.BlockHash.Equals(metadata.PreviousHash))
                {
                    throw new InvalidBlockLastCommitException(
                        $"The block #{metadata.Index}'s lastcommit's previous hash " +
                        $"({commit.BlockHash}) does not match " +
                        $"the previous block's hash {metadata.PreviousHash}.");
                }

                if (!commit.HasVotesSameHeight())
                {
                    // The height of all votes are same with the lastcommit's height.
                    throw new InvalidBlockLastCommitException(
                        $"The block #{metadata.Index}'s lastcommit's votes' " +
                        "height does not match the previous block's index " +
                        $"{metadata.Index - 1}.");
                }
            }
            else if (metadata.ProtocolVersion > BlockMetadata.PoWProtocolVersion)
            {
                if ((metadata.Index == 0 || metadata.Index == 1) && metadata.LastCommit is { })
                {
                    throw new InvalidBlockLastCommitException(
                        "The genesis block and the next block should not have lastCommit");
                }
                else if (metadata.Index > 1 && !(metadata.LastCommit is { }))
                {
                    throw new InvalidBlockLastCommitException(
                        $"In PBFT Protocol version, any block should have lastCommit except " +
                        $"the genesis block and the right after block.");
                }
            }

<<<<<<< HEAD
            Metadata = metadata;
            PreEvaluationHash = preEvaluationHash;
        }

        protected PreEvaluationBlockHeader(BlockMetadata metadata)
            : this(metadata, metadata.DerivePreEvaluationHash(default))
        {
        }
=======
            _metadata = metadata;
            _nonce = proof.Nonce;
            _preEvaluationHash = proof.PreEvaluationHash;
        }

        /// <summary>
        /// The internal block metadata.
        /// </summary>
        public BlockMetadata Metadata => _metadata;
>>>>>>> a8588879

        /// <inheritdoc cref="IBlockMetadata.ProtocolVersion"/>
        public int ProtocolVersion => Metadata.ProtocolVersion;

        /// <inheritdoc cref="IBlockMetadata.Index"/>
        public long Index => Metadata.Index;

        /// <inheritdoc cref="IBlockMetadata.Timestamp"/>
        public DateTimeOffset Timestamp => Metadata.Timestamp;

        /// <inheritdoc cref="IBlockMetadata.Miner"/>
        public Address Miner => Metadata.Miner;

        /// <inheritdoc cref="IBlockMetadata.PublicKey"/>
        public PublicKey? PublicKey => Metadata.PublicKey;

        /// <inheritdoc cref="IBlockMetadata.PreviousHash"/>
        public BlockHash? PreviousHash => Metadata.PreviousHash;

        /// <inheritdoc cref="IBlockMetadata.TxHash"/>
        public HashDigest<SHA256>? TxHash => Metadata.TxHash;

<<<<<<< HEAD
        public BlockCommit? LastCommit => Metadata.LastCommit;

        /// <inheritdoc cref="IPreEvaluationBlockHeader.PreEvaluationHash"/>
        public HashDigest<SHA256> PreEvaluationHash { get; }
=======
        /// <inheritdoc cref="IPreEvaluationBlockHeader.Nonce"/>
        public Nonce Nonce => _nonce;
>>>>>>> a8588879

        /// <inheritdoc cref="IPreEvaluationBlockHeader.PreEvaluationHash"/>
        public ImmutableArray<byte> PreEvaluationHash => _preEvaluationHash;

        /// <summary>
        /// Serializes data of a possible candidate shifted from it into a Bencodex dictionary.
        /// This data is used as the input to calculate the block <see cref="Block{T}.Hash"/>,
        /// rather than transmitting the block over the network.
        /// </summary>
        /// <param name="stateRootHash">The <see cref="Libplanet.Store.Trie.ITrie.Hash"/> of
        /// the resulting states after evaluating transactions and
        /// a <see cref="Blockchain.Policies.IBlockPolicy{T}.BlockAction"/> (if exists).</param>
        /// <param name="signature">The block signature created using <see cref="MakeSignature"/>
        /// method with the <paramref name="stateRootHash"/>.  This must be <c>null</c> for
        /// blocks with earlier <seealso cref="ProtocolVersion"/>s than 2.</param>
        /// <returns>The serialized block header in a Bencodex dictionary.</returns>
        public Bencodex.Types.Dictionary MakeCandidateData(
            HashDigest<SHA256> stateRootHash,
            ImmutableArray<byte>? signature = null
        )
        {
            Dictionary dict = Metadata.MakeCandidateData(default(Nonce))
                .Add("state_root_hash", stateRootHash.ByteArray);
            if (signature is { } sig)
            {
                dict = dict.Add("signature", sig);
            }

            return dict;
        }

        /// <summary>
        /// Makes a signature of the block content with a <paramref name="stateRootHash"/> using
        /// the given <paramref name="privateKey"/>.
        /// </summary>
        /// <param name="privateKey">The miner's private key.  This must match to the block's
        /// <see cref="Miner"/> and <see cref="PublicKey"/>.</param>
        /// <param name="stateRootHash">The state root hash to include to the input message to
        /// sign.</param>
        /// <returns>The signature of the block content with a <paramref name="stateRootHash"/>
        /// using the given <paramref name="privateKey"/>.</returns>
        /// <exception cref="InvalidOperationException">Thrown when the block's
        /// <see cref="ProtocolVersion"/> is less than 2.</exception>
        /// <exception cref="ArgumentException">Thrown when the given <paramref name="privateKey"/>
        /// does not match to the block miner's <see cref="PublicKey"/>.</exception>
        /// <remarks>As blocks have their signatures since the <see cref="ProtocolVersion"/> 2,
        /// it is not usable with blocks of the earlier <see cref="ProtocolVersion"/>s than 2.
        /// </remarks>
        public ImmutableArray<byte> MakeSignature(
            PrivateKey privateKey,
            HashDigest<SHA256> stateRootHash
        )
        {
            if (PublicKey is null)
            {
                throw new InvalidOperationException(
                    "The block with the protocol version < 2 cannot be signed, because it lacks " +
                    "its miner's public key so that others cannot verify its signature."
                );
            }
            else if (!privateKey.PublicKey.Equals(PublicKey))
            {
                string m = "The given private key does not match to the miner's public key." +
                    $"Block's public key: {PublicKey}\n" +
                    $"Derived public key: {privateKey.PublicKey}\n";
                throw new ArgumentException(m, nameof(privateKey));
            }

            byte[] msg = Codec.Encode(MakeCandidateData(stateRootHash));
            byte[] sig = privateKey.Sign(msg);
            return ImmutableArray.Create(sig);
        }

        /// <summary>
        /// Verifies if the given block <paramref name="signature"/> is valid with the block
        /// content and the specified <paramref name="stateRootHash"/>.
        /// </summary>
        /// <param name="signature">The block signature created using <see cref="MakeSignature"/>
        /// method with the <paramref name="stateRootHash"/>.  This must be <c>null</c> for
        /// blocks with earlier <seealso cref="ProtocolVersion"/>s than 2.</param>
        /// <param name="stateRootHash">The state root hash included in the original message
        /// of the signature.</param>
        /// <returns><c>true</c> if the signature is valid.  <c>false</c> otherwise.</returns>
        public bool VerifySignature(
            ImmutableArray<byte>? signature,
            HashDigest<SHA256> stateRootHash
        )
        {
            if (PublicKey is { } pubKey && signature is { } sig)
            {
                byte[] msg = Codec.Encode(MakeCandidateData(stateRootHash));
                return pubKey.Verify(msg, sig);
            }
            else if (PublicKey is null)
            {
                return signature is null;
            }

            return false;
        }

        /// <summary>
        /// Derives a hash digest from the given pre-evaluation block header and
        /// <paramref name="stateRootHash"/>.
        /// </summary>
        /// <param name="stateRootHash">The state root hash.</param>
        /// <param name="signature">The block signature created using <see cref="MakeSignature"/>
        /// method with the <paramref name="stateRootHash"/>.  This must be <c>null</c> for
        /// blocks with earlier <seealso cref="ProtocolVersion"/>s than 2.</param>
        /// <returns>A block hash.</returns>
        public BlockHash DeriveBlockHash(
            in HashDigest<SHA256> stateRootHash,
            ImmutableArray<byte>? signature
        ) =>
            BlockHash.DeriveFrom(Codec.Encode(MakeCandidateData(stateRootHash, signature)));

        /// <summary>
        /// Verifies if the <paramref name="preEvaluationHash"/> is the proper hash digest
        /// derived from the given block <paramref name="metadata"/>.
        /// If it's incorrect throws an <see cref="InvalidBlockPreEvaluationHashException"/>.
        /// Throws nothing and returns <paramref name="preEvaluationHash"/> instead.
        /// </summary>
        /// <param name="metadata">The block metadata.</param>
        /// <param name="preEvaluationHash">The pre-evaluation hash digest to verify.</param>
<<<<<<< HEAD
        /// <returns>A <paramref name="preEvaluationHash"/>
        /// if the <paramref name="preEvaluationHash"/> is verified to be correct.</returns>
        /// <exception cref="InvalidBlockPreEvaluationHashException">Thrown when the given
        /// <paramref name="preEvaluationHash"/> is incorrect.</exception>
        private static ImmutableArray<byte> CheckPreEvaluationHash(
            BlockMetadata metadata,
            in ImmutableArray<byte> preEvaluationHash)
        {
            return preEvaluationHash;
=======
        /// <exception cref="InvalidBlockPreEvaluationHashException">Thrown when the given
        /// <paramref name="preEvaluationHash"/> is incorrect.</exception>
        private static void CheckPreEvaluationHash(
            BlockMetadata metadata,
            in Nonce nonce,
            in ImmutableArray<byte> preEvaluationHash)
        {
            // Since PreEvaluationHash comparison between the actual and the expected was not
            // implemented in ProtocolVersion == 0, we need to maintain this bug on
            // ProtocolVersion < 1 for backward compatibility:
            if (metadata.ProtocolVersion < 1)
            {
                return;
            }

            ImmutableArray<byte> expectedPreEvaluationHash =
                metadata.DerivePreEvaluationHash(nonce);
            if (!ByteUtil.TimingSafelyCompare(preEvaluationHash, expectedPreEvaluationHash))
            {
                string message =
                    $"The expected pre-evaluation hash of block #{metadata.Index} is " +
                    ByteUtil.Hex(expectedPreEvaluationHash) +
                    $", but its pre-evaluation hash is {ByteUtil.Hex(preEvaluationHash)}.";
                throw new InvalidBlockPreEvaluationHashException(
                    message,
                    preEvaluationHash,
                    expectedPreEvaluationHash
                );
            }
>>>>>>> a8588879
        }
    }
}<|MERGE_RESOLUTION|>--- conflicted
+++ resolved
@@ -16,8 +16,7 @@
         protected static readonly Codec Codec = new Codec();
 
         private readonly BlockMetadata _metadata;
-        private readonly Nonce _nonce;
-        private readonly ImmutableArray<byte> _preEvaluationHash;
+        private readonly HashDigest<SHA256> _preEvaluationHash;
 
         /// <summary>
         /// Creates a <see cref="PreEvaluationBlockHeader"/>  by copying the fields of another
@@ -39,7 +38,6 @@
         }
 
         /// <summary>
-<<<<<<< HEAD
         /// Creates a <see cref="PreEvaluationBlockHeader"/> instance with its
         /// <paramref name="metadata"/>.
         /// </summary>
@@ -52,21 +50,8 @@
         /// has a negative <see cref="IBlockMetadata.Index"/>.</exception>
         /// <remarks><see cref="PreEvaluationHash"/> is automatically derived from the given
         /// arguments.</remarks>
-        public PreEvaluationBlockHeader(IBlockMetadata metadata)
-            : this(new BlockMetadata(metadata))
-=======
-        /// Creates a <see cref="PreEvaluationBlockHeader"/> with given <paramref name="nonce"/>.
-        /// </summary>
-        /// <remarks>
-        /// <see cref="IPreEvaluationBlockHeader.PreEvaluationHash"/> is automatically derived.
-        /// </remarks>
-        /// <param name="metadata">The <see cref="BlockMetadata"/> to use as a basis.</param>
-        /// <param name="nonce">Goes to <see cref="IPreEvaluationBlockHeader.Nonce"/>.</param>
-        public PreEvaluationBlockHeader(
-            BlockMetadata metadata,
-            Nonce nonce)
-            : this(metadata, (nonce, metadata.DerivePreEvaluationHash(nonce)))
->>>>>>> a8588879
+        public PreEvaluationBlockHeader(BlockMetadata metadata)
+            : this(metadata, metadata.DerivePreEvaluationHash(default))
         {
         }
 
@@ -93,23 +78,9 @@
         {
         }
 
-        public PreEvaluationBlockHeader(
-            BlockMetadata metadata,
-            Nonce nonce,
-            ImmutableArray<byte> preEvaluationHash)
-            : this(metadata, (nonce, preEvaluationHash))
-        {
-        }
-
-        /// <summary>
-<<<<<<< HEAD
-        /// Unsafely creates a <see cref="PreEvaluationBlockHeader"/> instance with its
-        /// <paramref name="metadata"/>, and a <paramref name="preEvaluationHash"/>
-        /// which is probably considered as to be valid.
-=======
+        /// <summary>
         /// Creates a <see cref="PreEvaluationBlockHeader"/> instance with its
-        /// <paramref name="metadata"/> and a <paramref name="proof"/>.
->>>>>>> a8588879
+        /// <paramref name="metadata"/>, and a <paramref name="preEvaluationHash"/>.
         /// </summary>
         /// <param name="metadata">Block's metadata.</param>
         /// <param name="preEvaluationHash">A valid proof-of-work bytearray which is probably
@@ -120,15 +91,8 @@
         /// hash is invalid.</exception>
         internal PreEvaluationBlockHeader(
             BlockMetadata metadata,
-<<<<<<< HEAD
             HashDigest<SHA256> preEvaluationHash)
         {
-            // FIXME: CheckPreEvaluationHash(metadata, preEvaluationHash) should fit in somewhere.
-=======
-            in (Nonce Nonce, ImmutableArray<byte> PreEvaluationHash) proof)
-        {
-            CheckPreEvaluationHash(metadata, proof.Nonce, proof.PreEvaluationHash);
->>>>>>> a8588879
             if (metadata.Index == 0L && metadata.PreviousHash is { } ph)
             {
                 throw new InvalidBlockPreviousHashException(
@@ -205,26 +169,14 @@
                 }
             }
 
-<<<<<<< HEAD
-            Metadata = metadata;
-            PreEvaluationHash = preEvaluationHash;
-        }
-
-        protected PreEvaluationBlockHeader(BlockMetadata metadata)
-            : this(metadata, metadata.DerivePreEvaluationHash(default))
-        {
-        }
-=======
             _metadata = metadata;
-            _nonce = proof.Nonce;
-            _preEvaluationHash = proof.PreEvaluationHash;
+            _preEvaluationHash = CheckPreEvaluationHash(metadata, preEvaluationHash);
         }
 
         /// <summary>
         /// The internal block metadata.
         /// </summary>
         public BlockMetadata Metadata => _metadata;
->>>>>>> a8588879
 
         /// <inheritdoc cref="IBlockMetadata.ProtocolVersion"/>
         public int ProtocolVersion => Metadata.ProtocolVersion;
@@ -247,18 +199,11 @@
         /// <inheritdoc cref="IBlockMetadata.TxHash"/>
         public HashDigest<SHA256>? TxHash => Metadata.TxHash;
 
-<<<<<<< HEAD
+        /// <inheritdoc cref="IBlockMetadata.LastCommit"/>
         public BlockCommit? LastCommit => Metadata.LastCommit;
 
         /// <inheritdoc cref="IPreEvaluationBlockHeader.PreEvaluationHash"/>
-        public HashDigest<SHA256> PreEvaluationHash { get; }
-=======
-        /// <inheritdoc cref="IPreEvaluationBlockHeader.Nonce"/>
-        public Nonce Nonce => _nonce;
->>>>>>> a8588879
-
-        /// <inheritdoc cref="IPreEvaluationBlockHeader.PreEvaluationHash"/>
-        public ImmutableArray<byte> PreEvaluationHash => _preEvaluationHash;
+        public HashDigest<SHA256> PreEvaluationHash => _preEvaluationHash;
 
         /// <summary>
         /// Serializes data of a possible candidate shifted from it into a Bencodex dictionary.
@@ -380,47 +325,15 @@
         /// </summary>
         /// <param name="metadata">The block metadata.</param>
         /// <param name="preEvaluationHash">The pre-evaluation hash digest to verify.</param>
-<<<<<<< HEAD
         /// <returns>A <paramref name="preEvaluationHash"/>
         /// if the <paramref name="preEvaluationHash"/> is verified to be correct.</returns>
         /// <exception cref="InvalidBlockPreEvaluationHashException">Thrown when the given
         /// <paramref name="preEvaluationHash"/> is incorrect.</exception>
-        private static ImmutableArray<byte> CheckPreEvaluationHash(
+        private static HashDigest<SHA256> CheckPreEvaluationHash(
             BlockMetadata metadata,
-            in ImmutableArray<byte> preEvaluationHash)
+            in HashDigest<SHA256> preEvaluationHash)
         {
             return preEvaluationHash;
-=======
-        /// <exception cref="InvalidBlockPreEvaluationHashException">Thrown when the given
-        /// <paramref name="preEvaluationHash"/> is incorrect.</exception>
-        private static void CheckPreEvaluationHash(
-            BlockMetadata metadata,
-            in Nonce nonce,
-            in ImmutableArray<byte> preEvaluationHash)
-        {
-            // Since PreEvaluationHash comparison between the actual and the expected was not
-            // implemented in ProtocolVersion == 0, we need to maintain this bug on
-            // ProtocolVersion < 1 for backward compatibility:
-            if (metadata.ProtocolVersion < 1)
-            {
-                return;
-            }
-
-            ImmutableArray<byte> expectedPreEvaluationHash =
-                metadata.DerivePreEvaluationHash(nonce);
-            if (!ByteUtil.TimingSafelyCompare(preEvaluationHash, expectedPreEvaluationHash))
-            {
-                string message =
-                    $"The expected pre-evaluation hash of block #{metadata.Index} is " +
-                    ByteUtil.Hex(expectedPreEvaluationHash) +
-                    $", but its pre-evaluation hash is {ByteUtil.Hex(preEvaluationHash)}.";
-                throw new InvalidBlockPreEvaluationHashException(
-                    message,
-                    preEvaluationHash,
-                    expectedPreEvaluationHash
-                );
-            }
->>>>>>> a8588879
         }
     }
 }