using System;
using System.Collections.Immutable;
using System.Linq;
using System.Numerics;
using System.Security.Cryptography;
using Bencodex;
using Bencodex.Types;
using Libplanet.Consensus;
using Libplanet.Crypto;

namespace Libplanet.Blocks
{
    /// <summary>
    /// A block candidate without evaluating actions (in its transactions and a possible
    /// <see cref="Blockchain.Policies.IBlockPolicy{T}.BlockAction"/>) and state root hash.
    /// </summary>
    /// <remarks>It guarantees that every instance of this type has a valid proof-of-work
    /// <see cref="Nonce"/> which satisfies its <see cref="Difficulty"/>.</remarks>
    public class PreEvaluationBlockHeader : IPreEvaluationBlockHeader
    {
        protected static readonly Codec Codec = new Codec();

        /// <summary>
        /// Creates a <see cref="PreEvaluationBlockHeader"/>  by copying the fields of another
        /// pre-evaluation block <paramref name="header"/>.
        /// </summary>
        /// <param name="header">A pre-evaluation block header to copy.</param>
        /// <exception cref="InvalidBlockProtocolVersionException">Thrown when
        /// the <paramref name="header"/>'s to set is <see cref="IBlockMetadata.ProtocolVersion"/>
        /// is less than 0, or greater than <see cref="BlockMetadata.CurrentProtocolVersion"/>,
        /// the latest known protocol version.</exception>
        /// <exception cref="InvalidBlockIndexException">Thrown when the <paramref name="header"/>
        /// has a negative <see cref="IBlockMetadata.Index"/>.</exception>
        /// <exception cref="InvalidBlockDifficultyException">Thrown when
        /// the <paramref name="header"/>'s <see cref="IBlockMetadata.Difficulty"/> is negative.
        /// </exception>
        /// <exception cref="InvalidBlockTotalDifficultyException">Thrown when
        /// the <paramref name="header"/>'s <see cref="IBlockMetadata.TotalDifficulty"/> is less
        /// than its <see cref="IBlockMetadata.Difficulty"/>.</exception>
        /// <exception cref="InvalidBlockPreEvaluationHashException">Thrown when the given
        /// pre-evaluation <paramref name="header"/>'s
        /// <seealso cref="IPreEvaluationBlockHeader.PreEvaluationHash"/> is invalid.</exception>
        /// <exception cref="InvalidBlockNonceException">Thrown when the given
        /// pre-evaluation <paramref name="header"/>'s
        /// <seealso cref="IPreEvaluationBlockHeader.Nonce"/> does not satisfy the required
        /// <see cref="IBlockMetadata.Difficulty"/>.
        /// </exception>
        public PreEvaluationBlockHeader(IPreEvaluationBlockHeader header)
            : this(header, header.Nonce, header.PreEvaluationHash)
        {
        }

        /// <summary>
        /// Creates a <see cref="PreEvaluationBlockHeader"/> instance with its
        /// <paramref name="metadata"/> and a valid proof-of-work <paramref name="nonce"/> which
        /// satisfies the required <see cref="Difficulty"/>.
        /// </summary>
        /// <param name="metadata">Block's metadata.</param>
        /// <param name="nonce">A valid proof-of-work nonce which satisfies the required
        /// <see cref="Difficulty"/>.</param>
        /// <exception cref="InvalidBlockProtocolVersionException">Thrown when
        /// the <paramref name="metadata"/>'s to set is <see cref="IBlockMetadata.ProtocolVersion"/>
        /// is less than 0, or greater than <see cref="BlockMetadata.CurrentProtocolVersion"/>,
        /// the latest known protocol version.</exception>
        /// <exception cref="InvalidBlockIndexException">Thrown when the <paramref name="metadata"/>
        /// has a negative <see cref="IBlockMetadata.Index"/>.</exception>
        /// <exception cref="InvalidBlockDifficultyException">Thrown when
        /// the <paramref name="metadata"/>'s <see cref="IBlockMetadata.Difficulty"/> is negative.
        /// </exception>
        /// <exception cref="InvalidBlockTotalDifficultyException">Thrown when
        /// the <paramref name="metadata"/>'s <see cref="IBlockMetadata.TotalDifficulty"/> is less
        /// than its <see cref="IBlockMetadata.Difficulty"/>.</exception>
        /// <exception cref="InvalidBlockNonceException">Thrown when the given proof-of-work
        /// <paramref name="nonce"/> does not satisfy the required <see cref="Difficulty"/>.
        /// </exception>
        /// <remarks><see cref="PreEvaluationHash"/> is automatically derived from the given
        /// arguments.</remarks>
        public PreEvaluationBlockHeader(
            IBlockMetadata metadata,
            Nonce nonce
        )
            : this(new BlockMetadata(metadata), nonce)
        {
        }

        /// <summary>
        /// Creates a <see cref="PreEvaluationBlockHeader"/> instance with its
        /// <paramref name="metadata"/>, a valid proof-of-work <paramref name="nonce"/> which
        /// satisfies the required <see cref="Difficulty"/>, and
        /// a <paramref name="preEvaluationHash"/> digest derived from them.
        /// </summary>
        /// <param name="metadata">Block's metadata.</param>
        /// <param name="nonce">A valid proof-of-work nonce which satisfies the required
        /// <see cref="Difficulty"/>.</param>
        /// <param name="preEvaluationHash">The hash digest derived from the given arguments.
        /// </param>
        /// <exception cref="InvalidBlockProtocolVersionException">Thrown when
        /// the <paramref name="metadata"/>'s to set is <see cref="IBlockMetadata.ProtocolVersion"/>
        /// is less than 0, or greater than <see cref="BlockMetadata.CurrentProtocolVersion"/>,
        /// the latest known protocol version.</exception>
        /// <exception cref="InvalidBlockIndexException">Thrown when the <paramref name="metadata"/>
        /// has a negative <see cref="IBlockMetadata.Index"/>.</exception>
        /// <exception cref="InvalidBlockDifficultyException">Thrown when
        /// the <paramref name="metadata"/>'s <see cref="IBlockMetadata.Difficulty"/> is negative.
        /// </exception>
        /// <exception cref="InvalidBlockTotalDifficultyException">Thrown when
        /// the <paramref name="metadata"/>'s <see cref="IBlockMetadata.TotalDifficulty"/> is less
        /// than its <see cref="IBlockMetadata.Difficulty"/>.</exception>
        /// <exception cref="InvalidBlockPreEvaluationHashException">Thrown when the given
        /// <paramref name="preEvaluationHash"/> is invalid.</exception>
        /// <exception cref="InvalidBlockNonceException">Thrown when the given proof-of-work
        /// <paramref name="nonce"/> does not satisfy the required <see cref="Difficulty"/>.
        /// </exception>
        public PreEvaluationBlockHeader(
            IBlockMetadata metadata,
            Nonce nonce,
            ImmutableArray<byte> preEvaluationHash
        )
            : this(new BlockMetadata(metadata), nonce, preEvaluationHash)
        {
        }

        /// <summary>
        /// Unsafely creates a <see cref="PreEvaluationBlockHeader"/> instance with its
        /// <paramref name="metadata"/>, and a <paramref name="proof"/> which is probably
        /// considered as to be valid.
        /// </summary>
        /// <param name="metadata">Block's metadata.</param>
        /// <param name="proof">A pair of the valid proof-of-work nonce which is probably considered
        /// as to satisfy the required <see cref="Difficulty"/>, and the hash digest which is
        /// probably considered as to be derived from the block <paramref name="metadata"/> and the
        /// nonce.</param>
        /// <exception cref="InvalidBlockPreEvaluationHashException">Thrown when the given proof's
        /// hash is invalid.</exception>
        /// <remarks>This does not verify if a <paramref name="proof"/>'s hash is derived from
        /// the block <paramref name="metadata"/> and the proof nonce.  Therefore, this unsafe
        /// constructor shouldn't be used except for <see cref="BlockContent{T}.Mine"/> method.
        /// </remarks>
        internal PreEvaluationBlockHeader(
            BlockMetadata metadata,
            in (Nonce Nonce, ImmutableArray<byte> PreEvaluationHash) proof
        )
        {
            if (metadata.Index == 0L && metadata.PreviousHash is { } ph)
            {
                throw new InvalidBlockPreviousHashException(
                    $"Genesis block must not have {nameof(PreviousHash)}: {ph}."
                );
            }
            else if (metadata.Index > 0L && metadata.PreviousHash is null)
            {
                throw new InvalidBlockPreviousHashException(
                    $"Block #{metadata.Index} must have its {nameof(PreviousHash)} " +
                    "(except for genesis)."
                );
            }
            else if (metadata.ProtocolVersion >= 2 && metadata.PublicKey is null)
            {
                throw new InvalidBlockPublicKeyException(
                    "Block's public key cannot be null unless its protocol version is less than 2.",
                    metadata.PublicKey
                );
            }
            else if (metadata.ProtocolVersion < 2 && metadata.PublicKey is { })
            {
                string msg =
                    "As blocks became to have public keys since the protocol version 2, blocks " +
                    $"with a protocol version {metadata.ProtocolVersion} cannot have public keys.";
                throw new InvalidBlockPublicKeyException(msg, metadata.PublicKey);
            }
            else if (metadata.PublicKey is { } pubKey && !metadata.Miner.Equals(pubKey.ToAddress()))
            {
                string msg =
                    $"The miner address {metadata.Miner} is not consistent with its public key " +
                    $"{pubKey}.";
                throw new InvalidBlockPublicKeyException(msg, pubKey);
            }
            else if (metadata.LastCommit is { } commit)
            {
<<<<<<< HEAD
                // NOTE: Validator might be depend on chain's status, then validity check should
                // be moved to blockchain's ValidateNextBlock.
                if (commit.Height != metadata.Index - 1)
                {
                    throw new InvalidBlockLastCommitException(
                        $"The block #{metadata.Index}'s lastcommit's height " +
                        $"({commit.Height}) does not match " +
                        $"the previous block's index {metadata.Index - 1}.");
                }

                if (!commit.BlockHash.Equals(metadata.PreviousHash))
                {
                    throw new InvalidBlockLastCommitException(
                        $"The block #{metadata.Index}'s lastcommit's previous hash " +
                        $"({commit.BlockHash}) does not match " +
                        $"the previous block's hash {metadata.PreviousHash}.");
                }

                if (commit.Votes is { } votes)
                {
                    // If the flag of a vote is not null or unknown, it should have valid signature.
                    if (!votes.All(
                            vote =>
                            {
                                if (vote.Signature is { } sign &&
                                    vote.Validator.Verify(vote.RemoveSignature.ByteArray, sign))
                                {
                                    return true;
                                }

                                if (vote.Flag == VoteFlag.Null || vote.Flag == VoteFlag.Unknown)
                                {
                                    return true;
                                }

                                return false;
                            }))
                    {
                        throw new InvalidBlockLastCommitException(
                            $"Some of the block #{metadata.Index}'s lastcommit's votes' " +
                            "are not valid.");
                    }

                    // The height of all votes are same with the lastcommit's height.
                    if (!votes.All(vote => vote.Height == commit.Height))
                    {
                        throw new InvalidBlockLastCommitException(
                            $"The block #{metadata.Index}'s lastcommit's votes' " +
                            "height does not match the previous block's index " +
                            $"{metadata.Index - 1}.");
                    }
                }
                else if (metadata.Index != 0)
                {
                    throw new InvalidBlockLastCommitException(
                        $"The block #{metadata.Index}'s votes can only be null " +
                        "for the genesis block.");
                }
=======
                throw new InvalidBlockNonceException(
                    $"Block #{metadata.Index}'s {nameof(PreEvaluationHash)} " +
                    $"({ByteUtil.Hex(proof.PreEvaluationHash)}) with nonce ({proof.Nonce}) does " +
                    $"not satisfy its difficulty level {metadata.Difficulty}."
                );
            }
            else if (metadata.Index == 0L && metadata.Difficulty > 0L)
            {
                throw new InvalidBlockDifficultyException(
                    $"Genesis block must have zero difficulty: {metadata.Difficulty}."
                );
            }
            else if (metadata.Index == 0L && metadata.TotalDifficulty > BigInteger.Zero)
            {
                throw new InvalidBlockTotalDifficultyException(
                    $"Genesis block's total difficulty must be zero: {metadata.TotalDifficulty}.",
                    metadata.Difficulty,
                    metadata.TotalDifficulty
                );
            }
            else if (metadata.Index > 0L && metadata.Difficulty < 1L)
            {
                throw new InvalidBlockDifficultyException(
                    $"Block #{metadata.Index}'s difficulty must be more than zero (except for " +
                    $"genesis block): {metadata.Difficulty}."
                );
>>>>>>> 6a0bc756
            }

            Metadata = metadata;
            Nonce = proof.Nonce;
            PreEvaluationHash = proof.PreEvaluationHash;
        }

        protected PreEvaluationBlockHeader(
            BlockMetadata metadata,
            Nonce nonce
        )
            : this(
                metadata,
                (nonce, metadata.DerivePreEvaluationHash(nonce))
            )
        {
        }

        protected PreEvaluationBlockHeader(
            BlockMetadata metadata,
            Nonce nonce,
            ImmutableArray<byte> preEvaluationHash
        )
            : this(
                metadata,
                CheckPreEvaluationHash(metadata, nonce, preEvaluationHash)
            )
        {
        }

        /// <inheritdoc cref="IBlockMetadata.ProtocolVersion"/>
        public int ProtocolVersion => Metadata.ProtocolVersion;

        /// <inheritdoc cref="IBlockMetadata.Index"/>
        public long Index => Metadata.Index;

        /// <inheritdoc cref="IBlockMetadata.Timestamp"/>
        public DateTimeOffset Timestamp => Metadata.Timestamp;

        /// <inheritdoc cref="IPreEvaluationBlockHeader.Nonce"/>
        public Nonce Nonce { get; }

        /// <inheritdoc cref="IBlockMetadata.Miner"/>
        public Address Miner => Metadata.Miner;

        /// <inheritdoc cref="IBlockMetadata.PublicKey"/>
        public PublicKey? PublicKey => Metadata.PublicKey;

        /// <inheritdoc cref="IBlockMetadata.Difficulty"/>
        public long Difficulty => Metadata.Difficulty;

        /// <inheritdoc cref="IBlockMetadata.TotalDifficulty"/>
        public BigInteger TotalDifficulty => Metadata.TotalDifficulty;

        /// <inheritdoc cref="IBlockMetadata.PreviousHash"/>
        public BlockHash? PreviousHash => Metadata.PreviousHash;

        /// <inheritdoc cref="IBlockMetadata.TxHash"/>
        public HashDigest<SHA256>? TxHash => Metadata.TxHash;

        public BlockCommit? LastCommit => Metadata.LastCommit;

        /// <inheritdoc cref="IPreEvaluationBlockHeader.PreEvaluationHash"/>
        public ImmutableArray<byte> PreEvaluationHash { get; }

        /// <summary>
        /// The internal block metadata.
        /// </summary>
        protected BlockMetadata Metadata { get; }

        /// <summary>
        /// Serializes data of a possible candidate shifted from it into a Bencodex dictionary.
        /// This data is used as the input to calculate the block <see cref="Block{T}.Hash"/>,
        /// rather than transmitting the block over the network.
        /// </summary>
        /// <param name="stateRootHash">The <see cref="Libplanet.Store.Trie.ITrie.Hash"/> of
        /// the resulting states after evaluating transactions and
        /// a <see cref="Blockchain.Policies.IBlockPolicy{T}.BlockAction"/> (if exists).</param>
        /// <param name="signature">The block signature created using <see cref="MakeSignature"/>
        /// method with the <paramref name="stateRootHash"/>.  This must be <c>null</c> for
        /// blocks with earlier <seealso cref="ProtocolVersion"/>s than 2.</param>
        /// <returns>The serialized block header in a Bencodex dictionary.</returns>
        public Bencodex.Types.Dictionary MakeCandidateData(
            HashDigest<SHA256> stateRootHash,
            ImmutableArray<byte>? signature = null
        )
        {
            Dictionary dict = Metadata.MakeCandidateData(Nonce)
                .Add("state_root_hash", stateRootHash.ByteArray);
            if (signature is { } sig)
            {
                dict = dict.Add("signature", sig);
            }

            return dict;
        }

        /// <summary>
        /// Makes a signature of the block content with a <paramref name="stateRootHash"/> using
        /// the given <paramref name="privateKey"/>.
        /// </summary>
        /// <param name="privateKey">The miner's private key.  This must match to the block's
        /// <see cref="Miner"/> and <see cref="PublicKey"/>.</param>
        /// <param name="stateRootHash">The state root hash to include to the input message to
        /// sign.</param>
        /// <returns>The signature of the block content with a <paramref name="stateRootHash"/>
        /// using the given <paramref name="privateKey"/>.</returns>
        /// <exception cref="InvalidOperationException">Thrown when the block's
        /// <see cref="ProtocolVersion"/> is less than 2.</exception>
        /// <exception cref="ArgumentException">Thrown when the given <paramref name="privateKey"/>
        /// does not match to the block miner's <see cref="PublicKey"/>.</exception>
        /// <remarks>As blocks have their signatures since the <see cref="ProtocolVersion"/> 2,
        /// it is not usable with blocks of the earlier <see cref="ProtocolVersion"/>s than 2.
        /// </remarks>
        public ImmutableArray<byte> MakeSignature(
            PrivateKey privateKey,
            HashDigest<SHA256> stateRootHash
        )
        {
            if (PublicKey is null)
            {
                throw new InvalidOperationException(
                    "The block with the protocol version < 2 cannot be signed, because it lacks " +
                    "its miner's public key so that others cannot verify its signature."
                );
            }
            else if (!privateKey.PublicKey.Equals(PublicKey))
            {
                string m = "The given private key does not match to the miner's public key." +
                    $"Block's public key: {PublicKey}\n" +
                    $"Derived public key: {privateKey.PublicKey}\n";
                throw new ArgumentException(m, nameof(privateKey));
            }

            byte[] msg = Codec.Encode(MakeCandidateData(stateRootHash));
            byte[] sig = privateKey.Sign(msg);
            return ImmutableArray.Create(sig);
        }

        /// <summary>
        /// Verifies if the given block <paramref name="signature"/> is valid with the block
        /// content and the specified <paramref name="stateRootHash"/>.
        /// </summary>
        /// <param name="signature">The block signature created using <see cref="MakeSignature"/>
        /// method with the <paramref name="stateRootHash"/>.  This must be <c>null</c> for
        /// blocks with earlier <seealso cref="ProtocolVersion"/>s than 2.</param>
        /// <param name="stateRootHash">The state root hash included in the original message
        /// of the signature.</param>
        /// <returns><c>true</c> if the signature is valid.  <c>false</c> otherwise.</returns>
        public bool VerifySignature(
            ImmutableArray<byte>? signature,
            HashDigest<SHA256> stateRootHash
        )
        {
            if (PublicKey is { } pubKey && signature is { } sig)
            {
                byte[] msg = Codec.Encode(MakeCandidateData(stateRootHash));
                return pubKey.Verify(msg, sig);
            }
            else if (PublicKey is null)
            {
                return signature is null;
            }

            return false;
        }

        /// <summary>
        /// Derives a hash digest from the given pre-evaluation block header and
        /// <paramref name="stateRootHash"/>.
        /// </summary>
        /// <param name="stateRootHash">The state root hash.</param>
        /// <param name="signature">The block signature created using <see cref="MakeSignature"/>
        /// method with the <paramref name="stateRootHash"/>.  This must be <c>null</c> for
        /// blocks with earlier <seealso cref="ProtocolVersion"/>s than 2.</param>
        /// <returns>A block hash.</returns>
        public BlockHash DeriveBlockHash(
            in HashDigest<SHA256> stateRootHash,
            ImmutableArray<byte>? signature
        ) =>
            BlockHash.DeriveFrom(Codec.Encode(MakeCandidateData(stateRootHash, signature)));

        /// <summary>
        /// Verifies if the <paramref name="preEvaluationHash"/> is the proper hash digest
        /// derived from the given block <paramref name="metadata"/> and <paramref name="nonce"/>.
        /// If it's incorrect throws an <see cref="InvalidBlockPreEvaluationHashException"/>.
        /// Throws nothing and returns a pair of the <paramref name="nonce"/> and
        /// <paramref name="preEvaluationHash"/> instead.
        /// </summary>
        /// <param name="metadata">The block metadata.</param>
        /// <param name="nonce">The proof-of-work nonce.</param>
        /// <param name="preEvaluationHash">The pre-evaluation hash digest to verify.</param>
        /// <returns>A pair of the <paramref name="nonce"/> and <paramref name="preEvaluationHash"/>
        /// if the <paramref name="preEvaluationHash"/> is verified to be correct.</returns>
        /// <exception cref="InvalidBlockPreEvaluationHashException">Thrown when the given
        /// <paramref name="preEvaluationHash"/> is incorrect.</exception>
        private static (Nonce Nonce, ImmutableArray<byte> PreEvaluationHash) CheckPreEvaluationHash(
            BlockMetadata metadata,
            in Nonce nonce,
            in ImmutableArray<byte> preEvaluationHash
        )
        {
<<<<<<< HEAD
=======
            // Since PreEvaluationHash comparison between the actual and the expected was not
            // implemented in ProtocolVersion == 0, we need to maintain this bug on
            // ProtocolVersion < 1 for backward compatibility:
            if (metadata.ProtocolVersion < 1)
            {
                return (nonce, preEvaluationHash);
            }

            ImmutableArray<byte> expectedPreEvaluationHash =
                metadata.DerivePreEvaluationHash(nonce);
            if (!ByteUtil.TimingSafelyCompare(preEvaluationHash, expectedPreEvaluationHash))
            {
                string message =
                    $"The expected pre-evaluation hash of block #{metadata.Index} is " +
                    ByteUtil.Hex(expectedPreEvaluationHash) +
                    $", but its pre-evaluation hash is {ByteUtil.Hex(preEvaluationHash)}.";
                throw new InvalidBlockPreEvaluationHashException(
                    message,
                    preEvaluationHash,
                    expectedPreEvaluationHash
                );
            }

>>>>>>> 6a0bc756
            return (nonce, preEvaluationHash);
        }
    }
}<|MERGE_RESOLUTION|>--- conflicted
+++ resolved
@@ -177,7 +177,6 @@
             }
             else if (metadata.LastCommit is { } commit)
             {
-<<<<<<< HEAD
                 // NOTE: Validator might be depend on chain's status, then validity check should
                 // be moved to blockchain's ValidateNextBlock.
                 if (commit.Height != metadata.Index - 1)
@@ -236,34 +235,6 @@
                         $"The block #{metadata.Index}'s votes can only be null " +
                         "for the genesis block.");
                 }
-=======
-                throw new InvalidBlockNonceException(
-                    $"Block #{metadata.Index}'s {nameof(PreEvaluationHash)} " +
-                    $"({ByteUtil.Hex(proof.PreEvaluationHash)}) with nonce ({proof.Nonce}) does " +
-                    $"not satisfy its difficulty level {metadata.Difficulty}."
-                );
-            }
-            else if (metadata.Index == 0L && metadata.Difficulty > 0L)
-            {
-                throw new InvalidBlockDifficultyException(
-                    $"Genesis block must have zero difficulty: {metadata.Difficulty}."
-                );
-            }
-            else if (metadata.Index == 0L && metadata.TotalDifficulty > BigInteger.Zero)
-            {
-                throw new InvalidBlockTotalDifficultyException(
-                    $"Genesis block's total difficulty must be zero: {metadata.TotalDifficulty}.",
-                    metadata.Difficulty,
-                    metadata.TotalDifficulty
-                );
-            }
-            else if (metadata.Index > 0L && metadata.Difficulty < 1L)
-            {
-                throw new InvalidBlockDifficultyException(
-                    $"Block #{metadata.Index}'s difficulty must be more than zero (except for " +
-                    $"genesis block): {metadata.Difficulty}."
-                );
->>>>>>> 6a0bc756
             }
 
             Metadata = metadata;
@@ -466,32 +437,6 @@
             in ImmutableArray<byte> preEvaluationHash
         )
         {
-<<<<<<< HEAD
-=======
-            // Since PreEvaluationHash comparison between the actual and the expected was not
-            // implemented in ProtocolVersion == 0, we need to maintain this bug on
-            // ProtocolVersion < 1 for backward compatibility:
-            if (metadata.ProtocolVersion < 1)
-            {
-                return (nonce, preEvaluationHash);
-            }
-
-            ImmutableArray<byte> expectedPreEvaluationHash =
-                metadata.DerivePreEvaluationHash(nonce);
-            if (!ByteUtil.TimingSafelyCompare(preEvaluationHash, expectedPreEvaluationHash))
-            {
-                string message =
-                    $"The expected pre-evaluation hash of block #{metadata.Index} is " +
-                    ByteUtil.Hex(expectedPreEvaluationHash) +
-                    $", but its pre-evaluation hash is {ByteUtil.Hex(preEvaluationHash)}.";
-                throw new InvalidBlockPreEvaluationHashException(
-                    message,
-                    preEvaluationHash,
-                    expectedPreEvaluationHash
-                );
-            }
-
->>>>>>> 6a0bc756
             return (nonce, preEvaluationHash);
         }
     }
