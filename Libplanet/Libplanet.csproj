--- conflicted
+++ resolved
@@ -2,11 +2,7 @@
   <PropertyGroup>
     <PackageId>Libplanet</PackageId>
     <Title>Libplanet</Title>
-<<<<<<< HEAD
     <VersionPrefix>3.1.0</VersionPrefix>
-=======
-    <VersionPrefix>3.0.1</VersionPrefix>
->>>>>>> 6a4005d9
     <!-- Note: don't be confused by the word "prefix" here.  It's merely a
     version without suffix like "-dev.123".  See the following examples:
       Version: 1.2.3-dev.456
@@ -115,5 +111,5 @@
     <ProjectReference Include="..\Libplanet.Store\Libplanet.Store.csproj" />
     <ProjectReference Include="..\Libplanet.Action\Libplanet.Action.csproj" />
   </ItemGroup>
-  
+
 </Project>