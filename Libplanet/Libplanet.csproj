<Project Sdk="Microsoft.NET.Sdk">
  <PropertyGroup>
    <PackageId>Libplanet</PackageId>
    <Title>Libplanet</Title>
<<<<<<< HEAD
    <VersionPrefix>2.6.0</VersionPrefix>
=======
    <VersionPrefix>2.4.1</VersionPrefix>
>>>>>>> 1d74e370
    <!-- Note: don't be confused by the word "prefix" here.  It's merely a
    version without suffix like "-dev.123".  See the following examples:
      Version: 1.2.3-dev.456
      VersionPrefix: 1.2.3
      VersionSuffix: dev.456
    If it's a stable release the version becomes like:
      Version: 1.2.3
      VersionPrefix: 1.2.3
      VersionSuffix: (N/A)
    Note that the version suffix is filled through CLI option of dotnet command.
    -->
    <Summary>A .NET library for creating multiplayer online game in decentralized fashion.</Summary>
    <Description>A .NET library for creating multiplayer online game in decentralized fashion.
See also the docs for details:
https://docs.libplanet.io/</Description>
    <!-- FIXME: The above summary/description should be rewritten. -->
    <PackageProjectUrl>https://libplanet.io/</PackageProjectUrl>
    <PackageReadmeFile>README.md</PackageReadmeFile>
    <PackageIcon>icon.png</PackageIcon>
    <Authors>Planetarium</Authors>
    <Company>Planetarium</Company>
    <PackageLicenseExpression>LGPL-2.1-or-later</PackageLicenseExpression>
    <RequireLicenseAcceptance>true</RequireLicenseAcceptance>
    <PackageReleaseNotes>https://github.com/planetarium/libplanet/blob/main/CHANGES.md</PackageReleaseNotes>
    <PackageTags>multiplayer online game;game;blockchain</PackageTags>
    <RepositoryUrl>https://github.com/planetarium/libplanet.git</RepositoryUrl>
    <RepositoryType>git</RepositoryType>
  </PropertyGroup>

  <PropertyGroup>
    <LangVersion>8.0</LangVersion>
    <RootNamespace>Libplanet</RootNamespace>
    <AssemblyName>Libplanet</AssemblyName>
    <ProduceReferenceAssembly>true</ProduceReferenceAssembly>
    <GeneratePackageOnBuild>true</GeneratePackageOnBuild>
    <GenerateDocumentationFile>true</GenerateDocumentationFile>
    <DocumentationFile>bin\$(Configuration)\$(TargetFramework)\$(AssemblyName).xml</DocumentationFile>
    <TargetFrameworks>netstandard2.0;netstandard2.1;netcoreapp3.1</TargetFrameworks>
    <CheckForOverflowUnderflow>true</CheckForOverflowUnderflow>
    <TreatWarningsAsErrors>true</TreatWarningsAsErrors>
    <Nullable>enable</Nullable>
    <NoWarn>$(NoWarn);S4035;CS1591;NU5104;MEN001</NoWarn>
    <!-- FIXME: S4035 and CS1591 should be turned on eventually. -->
    <IsTestProject>false</IsTestProject>
    <CodeAnalysisRuleSet>..\Libplanet.ruleset</CodeAnalysisRuleSet>
  </PropertyGroup>

  <ItemGroup>
    <None Include="..\CHANGES.md" Pack="true" PackagePath="CHANGES.md" />
    <None Include="..\LICENSE" Pack="true" PackagePath="LICENSE.txt" />
    <None Include="..\README.md" Pack="true" PackagePath="README.md" />
    <None Include="..\icon.png" Pack="true" PackagePath="icon.png" />
    <AdditionalFiles Include="..\Menees.Analyzers.Settings.xml">
      <Link>Menees.Analyzers.Settings.xml</Link>
    </AdditionalFiles>
    <AdditionalFiles Include="..\stylecop.json" />
  </ItemGroup>

  <ItemGroup>
    <PackageReference Include="Bencodex" Version="0.11.0" />
    <PackageReference Include="Bencodex.Json" Version="0.11.0" />
    <PackageReference Include="BouncyCastle.Cryptography" Version="2.0.0" />
    <PackageReference Include="Caching.dll" Version="1.4.0.1" />
    <PackageReference Include="Destructurama.Attributed" Version="2.0.0" />
    <PackageReference Include="ImmutableTrie" Version="1.0.0-alpha" />
    <ProjectReference Include="..\Libplanet.Common\Libplanet.Common.csproj" />
    <PackageReference Include="LiteDB" Version="4.1.4" />
    <PackageReference Include="Microsoft.Bcl.HashCode" Version="1.1.1" />
    <PackageReference Include="Planetarium.LruCacheNet" Version="1.2.0" />
    <PackageReference Include="Menees.Analyzers.2017" Version="2.0.3">
      <PrivateAssets>all</PrivateAssets>
    </PackageReference>
    <PackageReference Include="Microsoft.DotNet.Analyzers.Compatibility" Version="0.2.12-alpha">
      <PrivateAssets>all</PrivateAssets>
      <IncludeAssets>
        runtime; build; native; contentfiles; analyzers; buildtransitive
      </IncludeAssets>
    </PackageReference>
    <PackageReference Include="Norgerman.Cryptography.Scrypt" Version="2.0.1" />
    <PackageReference Include="Nito.AsyncEx" Version="5.0.0" />
    <PackageReference Include="Serilog" Version="2.8.0" />
    <PackageReference Include="StyleCop.Analyzers" Version="1.2.0-beta.205">
      <PrivateAssets>all</PrivateAssets>
      <IncludeAssets>
        runtime; build; native; contentfiles; analyzers
      </IncludeAssets>
    </PackageReference>
    <PackageReference Include="System.Collections.Immutable" Version="1.7.*" />
    <PackageReference Include="System.Linq.Async" Version="4.0.*" />
    <PackageReference Include="System.Text.Json" Version="6.0.*" />
    <PackageReference Include="Zio" Version="0.7.4" />
  </ItemGroup>

  <ItemGroup Condition=" '$(TargetFramework)' == 'netstandard2.0' or
                         '$(TargetFramework)' == 'netstandard2.1'">
    <PackageReference Include="System.Threading.Channels" Version="5.0.0" />
  </ItemGroup>

  <ItemGroup Condition=" '$(TargetFramework)' == 'netstandard2.0'">
    <PackageReference Include="System.Memory" Version="4.5.4" />
  </ItemGroup>

  <ItemGroup Condition="'$(SkipSonar)' != 'true'">
    <PackageReference Include="SonarAnalyzer.CSharp" Version="8.12.0.21095">
      <IncludeAssets>runtime; build; native; contentfiles; analyzers</IncludeAssets>
      <PrivateAssets>all</PrivateAssets>
    </PackageReference>
  </ItemGroup>
</Project><|MERGE_RESOLUTION|>--- conflicted
+++ resolved
@@ -2,11 +2,7 @@
   <PropertyGroup>
     <PackageId>Libplanet</PackageId>
     <Title>Libplanet</Title>
-<<<<<<< HEAD
     <VersionPrefix>2.6.0</VersionPrefix>
-=======
-    <VersionPrefix>2.4.1</VersionPrefix>
->>>>>>> 1d74e370
     <!-- Note: don't be confused by the word "prefix" here.  It's merely a
     version without suffix like "-dev.123".  See the following examples:
       Version: 1.2.3-dev.456
